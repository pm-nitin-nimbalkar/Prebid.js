--- conflicted
+++ resolved
@@ -314,27 +314,22 @@
 
 /// /////////// ADAPTER EVENT HANDLER FUNCTIONS //////////////
 
-<<<<<<< HEAD
 const eventHandlers = {
   auctionInit: (args) => {
     s2sBidders = (function () {
       let s2sBidders = [];
       try {
         let s2sConf = config.getConfig('s2sConfig');
-
-        if (s2sConf) {
-          if (isArray(s2sConf)) {
-            s2sConf.forEach(conf => {
-              if (conf && conf.bidders) {
-                s2sBidders.push(...conf.bidders);
-              }
-            });
-          } else if (s2sConf?.bidders) {
-            s2sBidders.push(...s2sConf.bidders);
-          }
+        if (isArray(s2sConf)) {
+          s2sConf.forEach(conf => {
+            if (conf?.bidders) {
+              s2sBidders.push(...conf.bidders);
+            }
+          });
+        } else if (s2sConf?.bidders) {
+          s2sBidders.push(...s2sConf.bidders);
         }
       } catch (e) {
-        // Optionally log the error for debugging
         logError('Error processing s2s bidders:', e);
       }
       return s2sBidders || [];
@@ -351,38 +346,6 @@
     cacheEntry.ortb2 = args.bidderRequests[0].ortb2
     cache.auctions[args.auctionId] = cacheEntry;
   },
-=======
-function auctionInitHandler(args) {
-  s2sBidders = (function () {
-    let s2sBidders = [];
-    try {
-      let s2sConf = config.getConfig('s2sConfig');
-      if (isArray(s2sConf)) {
-        s2sConf.forEach(conf => {
-          if (conf?.bidders) {
-            s2sBidders.push(...conf.bidders);
-          }
-        });
-      } else if (s2sConf?.bidders) {
-        s2sBidders.push(...s2sConf.bidders);
-      }
-    } catch (e) {
-      logError('Error processing s2s bidders:', e);
-    }
-    return s2sBidders || [];
-  }());
-  let cacheEntry = pick(args, [
-    'timestamp',
-    'timeout',
-    'bidderDonePendingCount', () => args.bidderRequests.length,
-  ]);
-  cacheEntry.adUnitCodes = {};
-  cacheEntry.floorData = {};
-  cacheEntry.origAdUnits = args.adUnits;
-  cacheEntry.referer = args.bidderRequests[0].refererInfo.topmostLocation;
-  cache.auctions[args.auctionId] = cacheEntry;
-}
->>>>>>> fd34215d
 
   bidRequested: (args) => {
     args.bids.forEach(function (bid) {
