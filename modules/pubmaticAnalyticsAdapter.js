--- conflicted
+++ resolved
@@ -128,54 +128,6 @@
   ]);
 }
 
-<<<<<<< HEAD
-=======
-function getDomainFromUrl(url) {
-  let a = window.document.createElement('a');
-  a.href = url;
-  return a.hostname;
-}
-
-function getDevicePlatform() {
-  var deviceType = 3;
-  try {
-    var ua = navigator.userAgent;
-    if (ua && isStr(ua) && ua.trim() != '') {
-      ua = ua.toLowerCase().trim();
-      var isMobileRegExp = new RegExp('(mobi|tablet|ios).*');
-      if (ua.match(isMobileRegExp)) {
-        deviceType = 2;
-      } else {
-        deviceType = 1;
-      }
-    }
-  } catch (ex) {}
-  return deviceType;
-}
-
-function getBrowserType() {
-  const userAgent = navigator.userAgent;
-  let browserName = userAgent == null ? -1 : 0;
-
-  if (userAgent) {
-    browserName = BROWSER_MAPPING[(REGEX_BROWSERS.findIndex(regex => userAgent.match(regex)))] || 0;
-  }
-  return browserName;
-}
-
-function getValueForKgpv(bid, adUnitId) {
-  if (bid.params && bid.params.regexPattern) {
-    return bid.params.regexPattern;
-  } else if (bid.bidResponse && bid.bidResponse.regexPattern) {
-    return bid.bidResponse.regexPattern;
-  } else if (bid.params && bid.params.kgpv) {
-    return bid.params.kgpv;
-  } else {
-    return adUnitId;
-  }
-}
-
->>>>>>> cd2550c1
 function getAdapterNameForAlias(aliasName) {
   return adapterManager.aliasRegistry[aliasName] || aliasName;
 }
@@ -210,7 +162,6 @@
 function createBidsLoggerPayload(auctionCache, auctionId) {
   const referrer = config.getConfig('pageUrl') || auctionCache.referer || '';
 
-<<<<<<< HEAD
   return {
     sd: auctionCache.adUnitCodes,
     fd: {
@@ -230,55 +181,6 @@
       ortb2: auctionCache.ortb2,
       tgid: getTgId(),
       s2sls: s2sBidders
-=======
-function executeBidsLoggerCall(e, highestCpmBids) {
-  let auctionId = e.auctionId;
-  let referrer = config.getConfig('pageUrl') || cache.auctions[auctionId].referer || '';
-  let auctionCache = cache.auctions[auctionId];
-  let wiid = auctionCache?.wiid || auctionId;
-  let floorData = auctionCache?.floorData;
-  let floorFetchStatus = getFloorFetchStatus(auctionCache?.floorData);
-  let outputObj = { s: [] };
-  let pixelURL = END_POINT_BID_LOGGER;
-
-  if (!auctionCache) {
-    return;
-  }
-
-  if (auctionCache.sent) {
-    return;
-  }
-
-  pixelURL += 'pubid=' + publisherId;
-  outputObj['pubid'] = '' + publisherId;
-  outputObj['iid'] = '' + wiid;
-  outputObj['to'] = '' + auctionCache.timeout;
-  outputObj['purl'] = referrer;
-  outputObj['orig'] = getDomainFromUrl(referrer);
-  outputObj['tst'] = Math.round((new window.Date()).getTime() / 1000);
-  outputObj['pid'] = '' + profileId;
-  outputObj['pdvid'] = '' + profileVersionId;
-  outputObj['dvc'] = {'plt': getDevicePlatform()};
-  outputObj['tgid'] = getTgId();
-  outputObj['pbv'] = '$prebid.version$' || '-1';
-  outputObj['bm'] = getBrowserType();
-
-  if (floorData) {
-    const floorRootValues = getFloorsCommonField(floorData?.floorRequestData);
-    if (floorRootValues) {
-      const { ffs, fsrc, fp, mv } = floorRootValues;
-      if (floorData?.floorRequestData) {
-        outputObj['ffs'] = ffs;
-        outputObj['fsrc'] = fsrc;
-        outputObj['fp'] = fp;
-      }
-      if (floorFetchStatus) {
-        outputObj['fmv'] = mv || undefined;
-      }
-    }
-    if (floorFetchStatus) {
-      outputObj['ft'] = getFloorType(floorData?.floorResponseData);
->>>>>>> cd2550c1
     }
   };
 }
@@ -320,7 +222,6 @@
   let origAdUnit = getAdUnit(cache.auctions[auctionId]?.origAdUnits, adUnitId) || {};
   let owAdUnitId = origAdUnit.owAdUnitId || getGptSlotInfoForAdUnitCode(adUnitId)?.gptSlot || adUnitId;
   let auctionCache = cache.auctions[auctionId];
-<<<<<<< HEAD
   let wiid = cache.auctions[auctionId]?.wiid || auctionId;
   let referrer = config.getConfig('pageUrl') || cache.auctions[auctionId].referer || '';
 
@@ -347,75 +248,6 @@
       adUnitId,
       ...winningBid,
       owAdUnitId,
-=======
-  let floorData = auctionCache?.floorData;
-  let wiid = auctionCache?.wiid || auctionId;
-  let referrer = config.getConfig('pageUrl') || auctionCache?.referer || '';
-  let adv = winningBid.bidResponse?.meta?.advertiserDomains?.[0] || undefined;
-  let fskp = floorData?.floorRequestData?.skipped === false ? 0 : 1;
-  let pg = window.parseFloat(Number(winningBid?.bidResponse?.adserverTargeting?.hb_pb || winningBid?.bidResponse?.adserverTargeting?.pwtpb)) || undefined;
-  let pixelURL = END_POINT_WIN_BID_LOGGER;
-
-  pixelURL += 'pubid=' + publisherId;
-  pixelURL += '&purl=' + enc(referrer);
-  pixelURL += '&tst=' + Math.round((new window.Date()).getTime() / 1000);
-  pixelURL += '&iid=' + enc(wiid);
-  pixelURL += '&bidid=' + enc(winningBidId);
-  pixelURL += '&pid=' + enc(profileId);
-  pixelURL += '&pdvid=' + enc(profileVersionId);
-  pixelURL += '&slot=' + enc(adUnitId);
-  pixelURL += '&au=' + enc(owAdUnitId);
-  pixelURL += '&pn=' + enc(adapterName);
-  pixelURL += '&bc=' + enc(winningBid.bidderCode || winningBid.bidder);
-  pixelURL += '&en=' + enc(winningBid.bidResponse?.bidPriceUSD);
-  pixelURL += '&eg=' + enc(winningBid.bidResponse?.bidGrossCpmUSD);
-  pixelURL += '&kgpv=' + enc(getValueForKgpv(winningBid, adUnitId));
-  pixelURL += '&origbidid=' + enc(winningBid?.bidResponse?.partnerImpId || winningBid?.bidResponse?.prebidBidId || winningBid.bidId);
-  pixelURL += '&di=' + enc(winningBid?.bidResponse?.dealId || OPEN_AUCTION_DEAL_ID);
-  const ds = winningBid.bidResponse?.meta ? getMetadata(winningBid.bidResponse.meta).ds : undefined;
-  if (ds) {
-    pixelURL += '&ds=' + enc(ds);
-  }
-  pg && (pixelURL += '&pb=' + enc(pg));
-
-  pixelURL += '&plt=' + enc(getDevicePlatform());
-  pixelURL += '&psz=' + enc((winningBid?.bidResponse?.dimensions?.width || '0') + 'x' +
-    (winningBid?.bidResponse?.dimensions?.height || '0'));
-  pixelURL += '&tgid=' + enc(getTgId());
-  adv && (pixelURL += '&adv=' + enc(adv));
-  pixelURL += '&orig=' + enc(getDomainFromUrl(referrer));
-  pixelURL += '&ss=' + enc(isS2SBidder(winningBid.bidder));
-  (fskp != undefined) && (pixelURL += '&fskp=' + enc(fskp));
-  if (floorData) {
-    const floorRootValues = getFloorsCommonField(floorData.floorRequestData);
-    const { ffs, fsrc, fp, mv } = floorRootValues || {};
-    const params = { ffs, fsrc, fp, fmv: mv };
-    Object.entries(params).forEach(([key, value]) => {
-      if (value !== undefined) {
-        pixelURL += `&${key}=${enc(value)}`;
-      }
-    });
-    const floorType = getFloorType(floorData.floorResponseData);
-    if (floorType !== undefined) {
-      pixelURL += '&ft=' + enc(floorType);
-    }
-    const floorRuleValue = winningBid?.bidResponse?.floorData?.floorRuleValue;
-    (floorRuleValue !== undefined) && (pixelURL += '&frv=' + enc(floorRuleValue));
-
-    const floorValue = winningBid?.bidResponse?.floorData?.floorValue;
-    (floorValue !== undefined) && (pixelURL += '&fv=' + enc(floorValue));
-  }
-  pixelURL += '&af=' + enc(winningBid.bidResponse?.mediaType || undefined);
-
-  ajax(
-    pixelURL,
-    null,
-    null,
-    {
-      contentType: 'application/x-www-form-urlencoded',
-      withCredentials: true,
-      method: 'GET'
->>>>>>> cd2550c1
     }
   };
   
