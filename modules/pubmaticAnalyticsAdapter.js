--- conflicted
+++ resolved
@@ -360,10 +360,6 @@
   },
 
   bidderDone: (args)=> {
-<<<<<<< HEAD
-   
-=======
->>>>>>> febe87b2
     if(cache.auctions[args.auctionId]?.bidderDonePendingCount){
       cache.auctions[args.auctionId].bidderDonePendingCount--;
     }
