/**
 * This module adds GPP consentManagement support to prebid.js.  It interacts with
 * supported CMPs (Consent Management Platforms) to grab the user's consent information
 * and make it available for any GPP supported adapters to read/pass this information to
 * their system and for various other features/modules in Prebid.js.
 */
import {deepSetValue, isEmpty, isNumber, isPlainObject, isStr, logError, logInfo, logWarn} from '../src/utils.js';
import {config} from '../src/config.js';
import {gppDataHandler} from '../src/adapterManager.js';
import {enrichFPD} from '../src/fpd/enrichment.js';
import {getGlobal} from '../src/prebidGlobal.js';
import {cmpClient, MODE_CALLBACK} from '../libraries/cmp/cmpClient.js';
import {GreedyPromise, defer} from '../src/utils/promise.js';
import {buildActivityParams} from '../src/activities/params.js';
import {consentManagementHook} from '../libraries/consentManagement/cmUtils.js';

const DEFAULT_CMP = 'iab';
const DEFAULT_CONSENT_TIMEOUT = 10000;

export let userCMP;
export let consentTimeout;
let staticConsentData;

let consentData;
let addedConsentHook = false;

function pipeCallbacks(fn, {onSuccess, onError}) {
  new GreedyPromise((resolve) => resolve(fn())).then(onSuccess, (err) => {
    if (err instanceof GPPError) {
      onError(err.message, ...err.args);
    } else {
      onError(`GPP error:`, err);
    }
  });
}

function lookupStaticConsentData(callbacks) {
  return pipeCallbacks(() => processCmpData(staticConsentData), callbacks);
}

class GPPError {
  constructor(message, arg) {
    this.message = message;
    this.args = arg == null ? [] : [arg];
  }
}

export class GPPClient {
  apiVersion = '1.1';
  static INST;

  static get(mkCmp = cmpClient) {
    if (this.INST == null) {
      const cmp = mkCmp({
        apiName: '__gpp',
        apiArgs: ['command', 'callback', 'parameter'], // do not pass version - not clear what it's for (or what we should use),
        mode: MODE_CALLBACK
      });
      if (cmp == null) {
        throw new GPPError('GPP CMP not found');
      }
      this.INST = new this(cmp);
    }
    return this.INST;
  }

  #resolve;
  #reject;
  #pending = [];

  initialized = false;

  constructor(cmp) {
    this.cmp = cmp;
    [this.#resolve, this.#reject] = ['resolve', 'reject'].map(slot => (result) => {
      while (this.#pending.length) {
        this.#pending.pop()[slot](result);
      }
    });
  }

  /**
   * initialize this client - update consent data if already available,
   * and set up event listeners to also update on CMP changes
   *
   * @param pingData
   * @returns {Promise<{}>} a promise to GPP consent data
   */
  init(pingData) {
    const ready = this.updateWhenReady(pingData);
    if (!this.initialized) {
      if (pingData.gppVersion !== this.apiVersion) {
        logWarn(`Unrecognized GPP CMP version: ${pingData.apiVersion}. Continuing using GPP API version ${this.apiVersion}...`);
      }
      this.initialized = true;
      this.cmp({
        command: 'addEventListener',
        callback: (event, success) => {
          if (success != null && !success) {
            this.#reject(new GPPError('Received error response from CMP', event));
          } else if (event?.pingData?.cmpStatus === 'error') {
            this.#reject(new GPPError('CMP status is "error"; please check CMP setup', event));
          } else if (this.isCMPReady(event?.pingData || {}) && ['sectionChange', 'signalStatus'].includes(event?.eventName)) {
            this.#resolve(this.updateConsent(event.pingData));
          }
          // NOTE: according to https://github.com/InteractiveAdvertisingBureau/Global-Privacy-Platform/blob/main/Core/CMP%20API%20Specification.md,
          // > [signalStatus] Event is called whenever the display status of the CMP changes (e.g. the CMP shows the consent layer).
          //
          // however, from real world testing, at least some CMPs only trigger 'cmpDisplayStatus'
          // other CMPs may do something else yet; here we just look for 'signalStatus: not ready' on any event
          // to decide if consent data is likely to change
          if (consentData != null && event?.pingData != null && !this.isCMPReady(event.pingData)) {
            consentData = null;
          }
        }
      });
    }
    return ready;
  }

  refresh() {
    return this.cmp({command: 'ping'}).then(this.init.bind(this));
  }

  /**
   * Retrieve and store GPP consent data.
   *
   * @param pingData
   * @returns {Promise<{}>} a promise to GPP consent data
   */
  updateConsent(pingData) {
    return new GreedyPromise(resolve => {
      if (pingData == null || isEmpty(pingData)) {
        throw new GPPError('Received empty response from CMP', pingData);
      }
      const consentData = processCmpData(pingData);
      logInfo('Retrieved GPP consent from CMP:', consentData);
      resolve(consentData);
    })
  }

  /**
   * Return a promise to GPP consent data, to be retrieved the next time the CMP signals it's ready.
   *
   * @returns {Promise<{}>}
   */
  nextUpdate() {
    const def = defer();
    this.#pending.push(def);
    return def.promise;
  }

  /**
   * Return a promise to GPP consent data, to be retrieved immediately if the CMP is ready according to `pingData`,
   * or as soon as it signals that it's ready otherwise.
   *
   * @param pingData
   * @returns {Promise<{}>}
   */
  updateWhenReady(pingData) {
    return this.isCMPReady(pingData) ? this.updateConsent(pingData) : this.nextUpdate();
  }

  isCMPReady(pingData) {
    return pingData.signalStatus === 'ready';
  }
}

/**
 * This function handles interacting with an IAB compliant CMP to obtain the consent information of the user.
 * Given the async nature of the CMP's API, we pass in acting success/error callback functions to exit this function
 * based on the appropriate result.
 * @param {Object} options - An object containing the callbacks.
 * @param {function(Object): void} options.onSuccess - Acts as a success callback when CMP returns a value; pass along consentObject from CMP.
 * @param {function(string, ...Object?): void} options.onError - Acts as an error callback while interacting with CMP; pass along an error message (string) and any extra error arguments (purely for logging).
 * @param {function(): Object} [mkCmp=cmpClient] - A function to create the CMP client. Defaults to `cmpClient`.
 */
export function lookupIabConsent({onSuccess, onError}, mkCmp = cmpClient) {
  pipeCallbacks(() => GPPClient.get(mkCmp).refresh(), {onSuccess, onError});
}

// add new CMPs here, with their dedicated lookup function
const cmpCallMap = {
  'iab': lookupIabConsent,
  'static': lookupStaticConsentData
};

/**
 * Look up consent data and store it in the `consentData` global as well as `adapterManager.js`' gdprDataHandler.
 *
 * @param cb A callback that takes: a boolean that is true if the auction should be canceled; an error message and extra
 * error arguments that will be undefined if there's no error.
 */
function loadConsentData(cb) {
  let isDone = false;
  let timer = null;

  function done(consentData, shouldCancelAuction, errMsg, ...extraArgs) {
    if (timer != null) {
      clearTimeout(timer);
    }
    isDone = true;
    gppDataHandler.setConsentData(consentData);
    if (typeof cb === 'function') {
      cb(shouldCancelAuction, errMsg, ...extraArgs);
    }
  }

  if (!cmpCallMap.hasOwnProperty(userCMP)) {
    done(null, false, `GPP CMP framework (${userCMP}) is not a supported framework.  Aborting consentManagement module and resuming auction.`);
    return;
  }

  const callbacks = {
    onSuccess: (data) => done(data, false),
    onError: function (msg, ...extraArgs) {
      done(null, true, msg, ...extraArgs);
    }
  };
  cmpCallMap[userCMP](callbacks);

  if (!isDone) {
    const onTimeout = () => {
      const continueToAuction = (data) => {
        done(data, false, 'GPP CMP did not load, continuing auction...');
      };
      pipeCallbacks(() => processCmpData(consentData), {
        onSuccess: continueToAuction,
        onError: () => continueToAuction(storeConsentData())
      });
    };
    if (consentTimeout === 0) {
      onTimeout();
    } else {
      timer = setTimeout(onTimeout, consentTimeout);
    }
  }
}

/**
<<<<<<< HEAD
 * Like `loadConsentData`, but cache and re-use previously loaded data.
 * @param cb
 */
function loadIfMissing(cb) {
  if (consentData) {
    logInfo('User consent information already known.  Pulling internally stored information...');
    cb(false);
  } else {
    loadConsentData(cb);
  }
}

/**
=======
>>>>>>> 9d8af284
 * If consentManagement module is enabled (ie included in setConfig), this hook function will attempt to fetch the
 * user's encoded consent string from the supported CMP.  Once obtained, the module will store this
 * data as part of a gppConsent object which gets transferred to adapterManager's gppDataHandler object.
 * This information is later added into the bidRequest object for any supported adapters to read/pass along to their system.
 * @param {object} reqBidsConfigObj required; This is the same param that's used in pbjs.requestBids.
 * @param {function} fn required; The next function in the chain, used by hook.js
 */
export const requestBidsHook = consentManagementHook('gpp', () => consentData, loadConsentData);

function processCmpData(consentData) {
  if (
    (consentData?.applicableSections != null && !Array.isArray(consentData.applicableSections)) ||
    (consentData?.gppString != null && !isStr(consentData.gppString)) ||
    (consentData?.parsedSections != null && !isPlainObject(consentData.parsedSections))
  ) {
    throw new GPPError('CMP returned unexpected value during lookup process.', consentData);
  }
  ['usnatv1', 'uscav1'].forEach(section => {
    if (consentData?.parsedSections?.[section]) {
      logWarn(`Received invalid section from cmp: '${section}'. Some functionality may not work as expected`, consentData);
    }
  });
  return storeConsentData(consentData);
}

/**
 * Stores CMP data locally in module to make information available in adaptermanager.js for later in the auction
 * @param {{}} gppData the result of calling a CMP's `getGPPData` (or equivalent)
 */
export function storeConsentData(gppData = {}) {
  consentData = {
    gppString: gppData?.gppString,
    applicableSections: gppData?.applicableSections || [],
    parsedSections: gppData?.parsedSections || {},
    gppData: gppData
  };
  gppDataHandler.setConsentData(gppData);
  return consentData;
}

/**
 * Simply resets the module's consentData variable back to undefined, mainly for testing purposes
 */
export function resetConsentData() {
  consentData = undefined;
  userCMP = undefined;
  consentTimeout = undefined;
  gppDataHandler.reset();
  GPPClient.INST = null;
}

/**
 * A configuration function that initializes some module variables, as well as add a hook into the requestBids function
 * @param {{cmp:string, timeout:number, defaultGdprScope:boolean}} config required; consentManagement module config settings; cmp (string), timeout (int))
 */
export function setConsentConfig(config) {
  config = config && config.gpp;
  if (!config || typeof config !== 'object') {
    logWarn('consentManagement.gpp config not defined, exiting consent manager module');
    return;
  }

  if (isStr(config.cmpApi)) {
    userCMP = config.cmpApi;
  } else {
    userCMP = DEFAULT_CMP;
    logInfo(`consentManagement.gpp config did not specify cmp.  Using system default setting (${DEFAULT_CMP}).`);
  }

  if (isNumber(config.timeout)) {
    consentTimeout = config.timeout;
  } else {
    consentTimeout = DEFAULT_CONSENT_TIMEOUT;
    logInfo(`consentManagement.gpp config did not specify timeout.  Using system default setting (${DEFAULT_CONSENT_TIMEOUT}).`);
  }

  if (userCMP === 'static') {
    if (isPlainObject(config.consentData)) {
      staticConsentData = config.consentData;
      consentTimeout = 0;
    } else {
      logError(`consentManagement.gpp config with cmpApi: 'static' did not specify consentData. No consents will be available to adapters.`);
    }
  }

  logInfo('consentManagement.gpp module has been activated...');

  if (!addedConsentHook) {
    getGlobal().requestBids.before(requestBidsHook, 50);
    buildActivityParams.before((next, params) => {
      return next(Object.assign({gppConsent: gppDataHandler.getConsentData()}, params));
    });
  }
  addedConsentHook = true;
  gppDataHandler.enable();
  loadConsentData(); // immediately look up consent data to make it available without requiring an auction
}

config.getConfig('consentManagement', config => setConsentConfig(config.consentManagement));

export function enrichFPDHook(next, fpd) {
  return next(fpd.then(ortb2 => {
    const consent = gppDataHandler.getConsentData();
    if (consent) {
      if (Array.isArray(consent.applicableSections)) {
        deepSetValue(ortb2, 'regs.gpp_sid', consent.applicableSections);
      }
      deepSetValue(ortb2, 'regs.gpp', consent.gppString);
    }
    return ortb2;
  }));
}

enrichFPD.before(enrichFPDHook);<|MERGE_RESOLUTION|>--- conflicted
+++ resolved
@@ -238,22 +238,6 @@
 }
 
 /**
-<<<<<<< HEAD
- * Like `loadConsentData`, but cache and re-use previously loaded data.
- * @param cb
- */
-function loadIfMissing(cb) {
-  if (consentData) {
-    logInfo('User consent information already known.  Pulling internally stored information...');
-    cb(false);
-  } else {
-    loadConsentData(cb);
-  }
-}
-
-/**
-=======
->>>>>>> 9d8af284
  * If consentManagement module is enabled (ie included in setConfig), this hook function will attempt to fetch the
  * user's encoded consent string from the supported CMP.  Once obtained, the module will store this
  * data as part of a gppConsent object which gets transferred to adapterManager's gppDataHandler object.
