--- conflicted
+++ resolved
@@ -1,18 +1,9 @@
-<<<<<<< HEAD
-import find from 'core-js/library/fn/array/find';
-import * as utils from '../src/utils';
-import { registerBidder } from '../src/adapters/bidderFactory';
-import { loadExternalScript } from '../src/adloader'
-import JSEncrypt from 'jsencrypt/bin/jsencrypt';
-import sha256 from 'crypto-js/sha256';
-=======
 import find from 'core-js/library/fn/array/find.js';
 import * as utils from '../src/utils.js';
 import {registerBidder} from '../src/adapters/bidderFactory.js';
 import { loadExternalScript } from '../src/adloader.js'
 import JSEncrypt from 'jsencrypt/bin/jsencrypt.js';
 import sha256 from 'crypto-js/sha256.js';
->>>>>>> e1d10e06
 
 const BIDDER_CODE = 'adagio';
 const VERSION = '2.1.0';
