--- conflicted
+++ resolved
@@ -35,7 +35,6 @@
     FLOORS: 'floors.json',
     CONFIGS: 'config.json'
   },
-<<<<<<< HEAD
   BID_STATUS: {
     NOBID: 0,
     WON: 1,
@@ -45,10 +44,11 @@
     WIN: 1.0,
     FLOORED: 0.8,
     NOBID: 1.6
-=======
+  },
   TARGETING_KEYS: {
     PM_YM_FLRS: 'pm_ym_flrs',
->>>>>>> b2841f0c
+    PM_YM_FLRV: 'pm_ym_flrv',
+    PM_YM_BID_S: 'pm_ym_bid_s'
   }
 });
 
@@ -455,11 +455,15 @@
 }
 
 // Set targeting keys for an ad unit
-function setTargetingForAdUnit(acc, code, bidStatus, baseValue, multiplier) {
+function setTargetingForAdUnit(hasRtdFloorAppliedBid, acc, code, bidStatus, baseValue, multiplier) {
   const floorValue = baseValue * multiplier;
-  
-  acc[code]['pm_ym_flrv'] = floorValue;
-  acc[code]['pm_ym_bid_s'] = bidStatus;
+  // Initialize acc[code] as an empty object if it doesn't exist
+ // One-line solution that handles initialization and assignment
+ acc[code] = Object.assign(acc[code] || {}, {
+   [CONSTANTS.TARGETING_KEYS.PM_YM_FLRS]: hasRtdFloorAppliedBid ? 1 : 0,
+   [CONSTANTS.TARGETING_KEYS.PM_YM_FLRV]: floorValue,
+   [CONSTANTS.TARGETING_KEYS.PM_YM_BID_S]: bidStatus
+ });
   
   logInfo(CONSTANTS.LOG_PRE_FIX, `Setting targeting for ad unit: ${code}, Status: ${bidStatus}, Base value: ${baseValue}, Multiplier: ${multiplier}, Final floor: ${floorValue}`);
   
@@ -484,10 +488,7 @@
     adUnit.bids?.some(isRtdFloorApplied)
   ) || auction?.bidsReceived?.some(isRtdFloorApplied);
 
-<<<<<<< HEAD
   const targeting = adUnitCodes.reduce((acc, code) => {
-    // Initialize targeting object
-    acc[code] = hasRtdFloorAppliedBid ? { 'pm_ym': 1 } : {};
     
     // Find bids and determine status
     const bidsForAdUnit = findBidsForAdUnit(auction, code);
@@ -505,26 +506,8 @@
     );
     
     // Set targeting keys
-    setTargetingForAdUnit(acc, code, bidStatus, baseValue, multiplier);
+    setTargetingForAdUnit(hasRtdFloorAppliedBid,acc, code, bidStatus, baseValue, multiplier);
     
-    return acc;
-  }, {});
-
-  if (Object.keys(targeting).length > 0) {
-    logInfo(CONSTANTS.LOG_PRE_FIX, 'Setting targeting via getTargetingData', targeting);
-    return targeting;
-=======
-  // Log message if RTD floor is applied, regardless of whether there are ad units
-  if (hasRtdFloorAppliedBid) {
-    logInfo(CONSTANTS.LOG_PRE_FIX, 'Setting targeting via getTargetingData');
->>>>>>> b2841f0c
-  }
-
-  // Create targeting object for all ad units (or empty object if adUnitCodes is empty)
-  const targeting = adUnitCodes.length === 0 ? {} : adUnitCodes.reduce((acc, code) => {
-    // If RTD floor is applied, set PM_YM_FLRS to 1 (Test group)
-    // Otherwise, set PM_YM_FLRS to 0 (Control group)
-    acc[code] = { [CONSTANTS.TARGETING_KEYS.PM_YM_FLRS]: hasRtdFloorAppliedBid ? 1 : 0 };
     return acc;
   }, {});
 
