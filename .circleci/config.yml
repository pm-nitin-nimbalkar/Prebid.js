# Javascript Node CircleCI 2.0 configuration file
#
# Check https://circleci.com/docs/2.0/language-javascript/ for more details
#

aliases:
  - &environment
      docker:
        # specify the version you desire here
<<<<<<< HEAD
        - image: cimg/node:18.19.1-browsers
=======
        - image: cimg/node:20.14.0-browsers
>>>>>>> 02e1581e
      resource_class: xlarge
        # Specify service dependencies here if necessary
        # CircleCI maintains a library of pre-built images
        # documented at https://circleci.com/docs/2.0/circleci-images/
        # - image: circleci/mongo:3.4.4
      working_directory: ~/Prebid.js

  - &restore_dep_cache
      keys:
        - v1-dependencies-{{ checksum "package.json" }}

  - &save_dep_cache
      paths:
        - node_modules
      key: v1-dependencies-{{ checksum "package.json" }}

  - &install
      name: Install gulp cli
      command: sudo npm install -g gulp-cli

  - &run_unit_test
      name: BrowserStack testing
      command: gulp test --browserstack --nolintfix

  - &run_endtoend_test
      name: BrowserStack End to end testing
      command: gulp e2e-test

  - &unit_test_steps
    - checkout
    - restore_cache: *restore_dep_cache
    - run: npm ci
    - save_cache: *save_dep_cache
    - run: *install
    - run: *run_unit_test

  - &endtoend_test_steps
    - checkout
    - restore_cache: *restore_dep_cache
    - run: npm install
    - save_cache: *save_dep_cache
    - run: *install
    - run: *run_endtoend_test

version: 2
jobs:
  build:
    <<: *environment
    steps: *unit_test_steps

  e2etest:
    <<: *environment
    steps: *endtoend_test_steps

workflows:
  version: 2
  commit:
    jobs:
      - build
      - e2etest:
          requires:
            - build

experimental:
  pipelines: true<|MERGE_RESOLUTION|>--- conflicted
+++ resolved
@@ -7,11 +7,7 @@
   - &environment
       docker:
         # specify the version you desire here
-<<<<<<< HEAD
-        - image: cimg/node:18.19.1-browsers
-=======
         - image: cimg/node:20.14.0-browsers
->>>>>>> 02e1581e
       resource_class: xlarge
         # Specify service dependencies here if necessary
         # CircleCI maintains a library of pre-built images
