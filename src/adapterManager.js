--- conflicted
+++ resolved
@@ -161,9 +161,6 @@
   }
 };
 
-<<<<<<< HEAD
-adapterManager.makeBidRequests = hook('sync', function (adUnits, auctionStart, auctionId, cbTimeout, labels) {
-=======
 export let uspDataHandler = {
   consentData: null,
   setConsentData: function(consentInfo) {
@@ -174,8 +171,7 @@
   }
 };
 
-adapterManager.makeBidRequests = function(adUnits, auctionStart, auctionId, cbTimeout, labels) {
->>>>>>> 8e12e5f4
+adapterManager.makeBidRequests = hook('sync', function (adUnits, auctionStart, auctionId, cbTimeout, labels) {
   let bidRequests = [];
 
   let bidderCodes = getBidderCodes(adUnits);
