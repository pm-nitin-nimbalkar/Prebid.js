import { expect } from 'chai';
import { PrebidServer as Adapter, resetSyncedStatus } from 'modules/prebidServerBidAdapter/index.js';
import adapterManager from 'src/adapterManager';
import * as utils from 'src/utils';
import { ajax } from 'src/ajax';
import { config } from 'src/config';
import events from 'src/events';
import CONSTANTS from 'src/constants';

let CONFIG = {
  accountId: '1',
  enabled: true,
  bidders: ['appnexus'],
  timeout: 1000,
  cacheMarkup: 2,
  endpoint: 'https://prebid.adnxs.com/pbs/v1/openrtb2/auction'
};

const REQUEST = {
  'account_id': '1',
  'tid': '437fbbf5-33f5-487a-8e16-a7112903cfe5',
  'max_bids': 1,
  'timeout_millis': 1000,
  'secure': 0,
  'url': '',
  'prebid_version': '0.30.0-pre',
  'ad_units': [
    {
      'code': 'div-gpt-ad-1460505748561-0',
      'sizes': [[300, 250], [300, 600]],
      'mediaTypes': {
        'banner': {
          'sizes': [[300, 250], [300, 300]]
        },
        'native': {
          'title': {
            'required': true,
            'len': 800
          },
          'image': {
            'required': true,
            'sizes': [989, 742],
          },
          'icon': {
            'required': true,
            'aspect_ratios': [{
              'min_height': 10,
              'min_width': 10,
              'ratio_height': 1,
              'ratio_width': 1
            }]
          },
          'sponsoredBy': {
            'required': true
          }
        }
      },
      'transactionId': '4ef956ad-fd83-406d-bd35-e4bb786ab86c',
      'bids': [
        {
          'bid_id': '123',
          'bidder': 'appnexus',
          'params': {
            'placementId': '10433394',
            'member': 123
          }
        }
      ]
    }
  ]
};

const VIDEO_REQUEST = {
  'account_id': '1',
  'tid': '437fbbf5-33f5-487a-8e16-a7112903cfe5',
  'max_bids': 1,
  'timeout_millis': 1000,
  'secure': 0,
  'url': '',
  'prebid_version': '1.4.0-pre',
  'ad_units': [
    {
      'code': 'div-gpt-ad-1460505748561-0',
      'sizes': [640, 480],
      'mediaTypes': {
        'video': {
          'playerSize': [[640, 480]],
          'mimes': ['video/mp4']
        }
      },
      'transactionId': '4ef956ad-fd83-406d-bd35-e4bb786ab86c',
      'bids': [
        {
          'bid_id': '123',
          'bidder': 'appnexus',
          'params': { 'placementId': '12349520' }
        }
      ]
    }
  ]
};

const OUTSTREAM_VIDEO_REQUEST = {
  'account_id': '1',
  'tid': '437fbbf5-33f5-487a-8e16-a7112903cfe5',
  'max_bids': 1,
  'timeout_millis': 1000,
  'secure': 0,
  'url': '',
  'prebid_version': '1.4.0-pre',
  'ad_units': [
    {
      'code': 'div-gpt-ad-1460505748561-0',
      'sizes': [640, 480],
      'mediaTypes': {
        'video': {
          playerSize: [[640, 480]],
          context: 'outstream',
          mimes: ['video/mp4']
        },
        banner: { sizes: [[300, 250]] }
      },
      'transactionId': '4ef956ad-fd83-406d-bd35-e4bb786ab86c',
      'bids': [
        {
          'bid_id': '123',
          'bidder': 'appnexus',
          'params': { 'placementId': '12349520' }
        }
      ]
    },
    {
      code: 'video1',
      mediaTypes: {
        video: {
          playerSize: [640, 480],
          context: 'outstream',
          mimes: ['video/mp4']
        }
      },
      bids: [
        {
          bidder: 'appnexus',
          params: {
            placementId: 13232385,
            video: {
              skippable: true,
              playback_method: ['auto_play_sound_off']
            }
          }
        }
      ],
      renderer: {
        url: 'http://acdn.adnxs.com/video/outstream/ANOutstreamVideo.js',
        render: function (bid) {
          ANOutstreamVideo.renderAd({
            targetId: bid.adUnitCode,
            adResponse: bid.adResponse,
          });
        }
      }
    }
  ]
};

let BID_REQUESTS;

const RESPONSE_NO_BID_NO_UNIT = {
  'tid': '437fbbf5-33f5-487a-8e16-a7112903cfe5',
  'status': 'OK',
  'bidder_status': [{
    'bidder': 'appnexus',
    'response_time_ms': 132,
    'no_bid': true
  }]
};

const RESPONSE_NO_BID_UNIT_SET = {
  'tid': '437fbbf5-33f5-487a-8e16-a7112903cfe5',
  'status': 'OK',
  'bidder_status': [{
    'bidder': 'appnexus',
    'ad_unit': 'div-gpt-ad-1460505748561-0',
    'response_time_ms': 91,
    'no_bid': true
  }]
};

const RESPONSE_NO_COOKIE = {
  'tid': 'd6eca075-4a59-4346-bdb3-86531830ef2c',
  'status': 'OK',
  'bidder_status': [{
    'bidder': 'pubmatic',
    'no_cookie': true,
    'usersync': {
      'url': '//ads.pubmatic.com/AdServer/js/user_sync.html?predirect=http://localhost:8000/setuid?bidder=pubmatic&uid=',
      'type': 'iframe'
    }
  }]
};

const RESPONSE_NO_PBS_COOKIE = {
  'tid': '882fe33e-2981-4257-bd44-bd3b03945f48',
  'status': 'no_cookie',
  'bidder_status': [{
    'bidder': 'rubicon',
    'no_cookie': true,
    'usersync': {
      'url': 'https://pixel.rubiconproject.com/exchange/sync.php?p=prebid',
      'type': 'redirect'
    }
  }, {
    'bidder': 'pubmatic',
    'no_cookie': true,
    'usersync': {
      'url': '//ads.pubmatic.com/AdServer/js/user_sync.html?predirect=https%3A%2F%2Fprebid.adnxs.com%2Fpbs%2Fv1%2Fsetuid%3Fbidder%3Dpubmatic%26uid%3D',
      'type': 'iframe'
    }
  }, {
    'bidder': 'appnexus',
    'response_time_ms': 162,
    'num_bids': 1,
    'debug': [{
      'request_uri': 'http://ib.adnxs.com/openrtb2',
      'request_body': '{"id":"882fe33e-2981-4257-bd44-bd3b03945f48","imp":[{"id":"/19968336/header-bid-tag-0","banner":{"w":300,"h":250,"format":[{"w":300,"h":250}]},"secure":1,"ext":{"appnexus":{"placement_id":5914989}}}],"site":{"domain":"nytimes.com","page":"http://www.nytimes.com"},"device":{"ua":"Mozilla/5.0 (Macintosh; Intel Mac OS X 10_12_5) AppleWebKit/537.36 (KHTML, like Gecko) Chrome/58.0.3029.110 Safari/537.36","ip":"75.97.0.47"},"user":{"id":"3519479852893340159","buyeruid":"3519479852893340159"},"at":1,"tmax":1000,"source":{"fd":1,"tid":"882fe33e-2981-4257-bd44-bd3b03945f48"}}',
      'response_body': '{"id":"882fe33e-2981-4257-bd44-bd3b03945f48"}',
      'status_code': 200
    }]
  }],
  'bids': [{
    'bid_id': '123',
    'code': 'div-gpt-ad-1460505748561-0',
    'creative_id': '70928274',
    'bidder': 'appnexus',
    'price': 0.07425,
    'adm': '<script type="application/javascript" src="https://secure-nym.adnxs.com/ab?e=wqT_3QLeCPBOXgQAAAMA1gAFAQi5krDKBRCwho2ft8LKoCMY_4PozveI7eswIAEqLQnbgoxDEVi5PxElYqnyDAKzPxkAAAAgXA8zQCHOzMzMzMy8PykzMwECsMM_MO2C6QI47RtA_AxIAlCSj-khWL-tNGAAaNfUTniivwSAAQGKAQNVU0SSAQEG8FSYAawCoAH6AagBAbABALgBAsABBcgBAtABCdgBAOABAPABAIoCkgF1ZignYScsIDE2OTc2MjksIDE0OTgxNTUzMjEpO3VmKCdyJywgNzA5MjgyNzQsQh4ABGMnATsQODY2NTVKPAAgZycsIDM5OTgzTh0AKGknLCA0OTM1MTUsMlcA8IeSAs0CIWhWRE5jZ2pfdVlVSUVKS1A2U0VZQUNDX3JUUXdBRGdBUUFCSV9BeFE3WUxwQWxnQVlKOEJhQUJ3QUhnQWdBRUFpQUVBa0FFQm1BRUJvQUVCcUFFRHNBRUF1UUhPRGRmZE16UERQOEVCemczWDNUTXp3el9KQVFBQUFBQUFBUEFfMlFFCQw0QUR3UC1BQnk0OGU5UUUFFChnQUlCaUFLMzdjRQEIQEIzNWNCaUFMZzZJNEVpQUxoDQgAag0IAG4NCABvAQhIa0FJSG1BSUFvQUlBcUFJR3RRSQVUAHYNCPBed0FJQXlBSUEwQUlBMkFJQTRBTDYtd2ZvQXBqaXI4b0Y4Z0lGZG1semFUSDRBZ0NBQXdHUUF3Q1lBd0dvQV8tNWhRaTZBd2xPV1UweU9qTTJNamcumgItIV93ajdud2oyUAHwTHY2MDBJQUFvQURvSlRsbE5Nam96TmpJNNgCAOACvtUr6gIWaHR0cDovL3d3dy5ueXRpbWVzLmNvbfICEQoGQURWX0lEEgcxNjk3NjI5BRQIQ1BHBRQt9AEUCAVDUAETBAgxTSXA8gINCghBRFZfRlJFURIBMPICGQoPQ1VTVE9NX01PREVMX0lEEgYxMzA1NTTyAh8KFjIcAFBMRUFGX05BTUUSBXZpc2kx8gIoCho2IgAIQVNUAUkcSUZJRUQSCjFBzvB4NDkxNDSAAwCIAwGQAwCYAxSgAwGqAwDAA6wCyAMA2APjBuADAOgDAPgDA4AEAJIECS9vcGVucnRiMpgEAKIECjc1Ljk3LjAuNDeoBACyBAoIABAAGAAgADAAuAQAwAQAyAQA0gQJTllNMjozNjI42gQCCAHgBADwBGGlIIgFAZgFAKAF_xEBuAGqBSQ4ODJmZTMzZS0yOTgxLTQyNTctYmQ0NC1iZDNiMDM5NDVmNDjABQDJBQAAAQI08D_SBQkJAAAAAAAAAAA.&s=d4bc7cd2e5d7e1910a591bc97df6ae9e63333e52&referrer=http%3A%2F%2Fwww.nytimes.com&pp=${AUCTION_PRICE}&"></script>',
    'width': 300,
    'height': 250,
    'response_time_ms': 162
  }]
};

const RESPONSE_OPENRTB = {
  'id': 'c7dcf14f',
  'seatbid': [
    {
      'bid': [
        {
          'id': '8750901685062148',
          'impid': 'div-gpt-ad-1460505748561-0',
          'price': 0.5,
          'adm': '<script src="http://lax1-ib.adnxs.com/ab?e=wqT_3QKgB6CgAwAAAwDWAAUBCJ7kvtMFEPft7JnIuImSdBj87IDv8q21rXcqNgkAAAECCOA_EQEHNAAA4D8ZAAAAgOtR4D8hERIAKREJADERG6Aw8ub8BDi-B0C-B0gCUNbLkw5Y4YBIYABokUB48NIEgAEBigEDVVNEkgUG8FKYAawCoAH6AagBAbABALgBAsABA8gBAtABCdgBAOABAPABAIoCOnVmKCdhJywgNDk0NDcyLCAxNTE3MjY5NTM0KTt1ZigncicsIDI5NjgxMTEwLDIeAPCckgKBAiFqRHF3RUFpNjBJY0VFTmJMa3c0WUFDRGhnRWd3QURnQVFBUkl2Z2RROHViOEJGZ0FZUF9fX184UGFBQndBWGdCZ0FFQmlBRUJrQUVCbUFFQm9BRUJxQUVEc0FFQXVRRXBpNGlEQUFEZ1A4RUJLWXVJZ3dBQTREX0pBVkx3MU5mdl9lMF8yUUVBQUFBQUFBRHdQLUFCQVBVQgUPKEpnQ0FLQUNBTFVDBRAETDAJCPBUTUFDQWNnQ0FkQUNBZGdDQWVBQ0FPZ0NBUGdDQUlBREFaQURBSmdEQWFnRHV0Q0hCTG9ERVdSbFptRjFiSFFqVEVGWU1Ub3pPRFk1mgI5IS1ndndfUTYEAfCENFlCSUlBUW9BRG9SWkdWbVlYVnNkQ05NUVZneE9qTTROamsu2ALoB-ACx9MB6gJHaHR0cDovL3ByZWJpZC5sb2NhbGhvc3Q6OTk5OS9pbnRlZ3JhdGlvbkV4YW1wbGVzL2dwdC9hcHBuZXh1cy10ZXN0Lmh0bWzyAhAKBkFEVl9JRBIGNCXTHPICEQoGQ1BHARM4BzE5Nzc5MzPyAhAKBUNQBRPwljg1MTM1OTSAAwGIAwGQAwCYAxSgAwGqAwDAA6wCyAMA2AMA4AMA6AMA-AMDgAQAkgQJL29wZW5ydGIymAQAogQMMjE2LjU1LjQ3Ljk0qAQAsgQMCAAQABgAIAAwADgAuAQAwAQAyAQA0gQRZGVmYXVsdCNMQVgxOjM4NjnaBAIIAeAEAPAE1suTDogFAZgFAKAF______8BA7ABqgUkYzdkY2YxNGYtZjliYS00Yzc3LWEzYjQtMjdmNmRmMzkwNjdmwAUAyQVpLhTwP9IFCQkJDFAAANgFAeAFAfAFAfoFBAgAEACQBgA.&s=f4dc8b6fa65845d08f0a87c145e12cb7d6288c2a&referrer=http%3A%2F%2Fprebid.localhost%3A9999%2FintegrationExamples%2Fgpt%2Fappnexus-test.html&pp=${AUCTION_PRICE}"></script>',
          'adid': '29681110',
          'adomain': ['appnexus.com'],
          'iurl': 'http://lax1-ib.adnxs.com/cr?id=2968111',
          'cid': '958',
          'crid': '2968111',
          'dealid': 'test-dealid',
          'w': 300,
          'h': 250,
          'ext': {
            'prebid': { 'type': 'banner' },
            'bidder': {
              'appnexus': {
                'brand_id': 1,
                'auction_id': 3,
                'bidder_id': 2
              }
            }
          }
        }
      ],
      'seat': 'appnexus'
    },
  ],
  'ext': {
    'responsetimemillis': {
      'appnexus': 8,
    }
  }
};

const RESPONSE_OPENRTB_VIDEO = {
  id: 'c7dcf14f',
  seatbid: [
    {
      bid: [
        {
          id: '1987250005171537465',
          impid: 'div-gpt-ad-1460505748561-0',
          price: 10,
          adm: '<?xml version="1.0" encoding="UTF-8" standalone="yes"?><VAST version="3.0"><Ad id="81877115" sequence="0"><Wrapper><AdSystem version="3.0">adnxs</AdSystem><VASTAdTagURI><![CDATA[http://lax1-ib.adnxs.com/ab?e=wqT_3QLZBq]]></VASTAdTagURI><Impression><![CDATA[http://ib.adnxs.com/nop]]></Impression><Creatives><Creative adID="81877115"><Linear></Linear></Creative></Creatives></Wrapper></Ad></VAST>',
          adid: '81877115',
          adomain: ['appnexus.com'],
          iurl: 'http://lax1-ib.adnxs.com/cr?id=81877115',
          cid: '3535',
          crid: '81877115',
          dealid: 'test-dealid',
          w: 1,
          h: 1,
          ext: {
            prebid: {
              type: 'video',
            },
            bidder: {
              appnexus: {
                brand_id: 1,
                auction_id: 6673622101799484743,
                bidder_id: 2,
                bid_ad_type: 1,
              },
            },
          },
        },
      ],
      seat: 'appnexus',
    },
  ],
  ext: {
    responsetimemillis: {
      appnexus: 81,
    },
  },
};

const RESPONSE_OPENRTB_NATIVE = {
  'id': 'c7dcf14f',
  'seatbid': [
    {
      'bid': [
        {
          'id': '6451317310275562039',
          'impid': 'div-gpt-ad-1460505748561-0',
          'price': 10,
          'adm': {
            'ver': '1.2',
            'assets': [
              {
                'id': 1,
                'img': {
                  'url': 'https://vcdn.adnxs.com/p/creative-image/f8/7f/0f/13/f87f0f13-230c-4f05-8087-db9216e393de.jpg',
                  'w': 989,
                  'h': 742,
                  'ext': {
                    'appnexus': {
                      'prevent_crop': 0
                    }
                  }
                }
              },
              {
                'id': 2,
                'img': {
                  'url': 'https://vcdn.adnxs.com/p/creative-image/1a/3e/e9/5b/1a3ee95b-06cd-4260-98c7-0258627c9197.png',
                  'w': 127,
                  'h': 83,
                  'ext': {
                    'appnexus': {
                      'prevent_crop': 0
                    }
                  }
                }
              },
              {
                'id': 0,
                'title': {
                  'text': 'This is a Prebid Native Creative'
                }
              },
              {
                'id': 3,
                'data': {
                  'value': 'Prebid.org'
                }
              }
            ],
            'link': {
              'url': 'https://lax1-ib.adnxs.com/click?AAAAAAAAJEAAAAAAAAAkQAAAAAAAACRAAAAAAAAAJEAAAAAAAAAkQGdce2vBWudAJZpFu1er1zA7ZzddAAAAAOLoyQBtJAAAbSQAAAIAAAC8pM8FnPgWAAAAAABVU0QAVVNEAAEAAQBNXQAAAAABAgMCAAAAALsAuhVqdgAAAAA./cpcpm=AAAAAAAAAAA=/bcr=AAAAAAAA8D8=/pp=${AUCTION_PRICE}/cnd=%213Q5HCQj8-LwKELzJvi4YnPFbIAQoADEAAAAAAAAkQDoJTEFYMTo0MDc3QKcPSQAAAAAAAPA_UQAAAAAAAAAAWQAAAAAAAAAAYQAAAAAAAAAAaQAAAAAAAAAAcQAAAAAAAAAA/cca=OTMyNSNMQVgxOjQwNzc=/bn=84305/test=1/clickenc=http%3A%2F%2Fprebid.org%2Fdev-docs%2Fshow-native-ads.html'
            },
            'eventtrackers': [
              {
                'event': 1,
                'method': 1,
                'url': 'https://lax1-ib.adnxs.com/it?an_audit=0&test=1&referrer=http%3A%2F%2Flocalhost%3A9999%2FintegrationExamples%2Fgpt%2Fdemo_native.html&e=wqT_3QKCCKACBAAAAwDWAAUBCLvO3ekFEOe47duW2NbzQBiltJba--rq6zAqNgkAAAECCCRAEQEHEAAAJEAZEQkAIREJACkRCQAxEQmoMOLRpwY47UhA7UhIAlC8yb4uWJzxW2AAaM26dXjRkgWAAQGKAQNVU0SSAQEG8FKYAQGgAQGoAQGwAQC4AQLAAQPIAQLQAQnYAQDgAQHwAQCKAjt1ZignYScsIDI1Mjk4ODUsIDE1NjM5MTE5OTUpO3VmKCdyJywgOTc0OTQyMDQsIC4eAPQ0AZICnQIhb2pkaWlnajgtTHdLRUx6SnZpNFlBQ0NjOFZzd0FEZ0FRQVJJN1VoUTR0R25CbGdBWVAwQmFBQndBSGdBZ0FFQWlBRUFrQUVCbUFFQm9BRUJxQUVEc0FFQXVRSHpyV3FrQUFBa1FNRUI4NjFxcEFBQUpFREpBVVZpYmxDaFpRQkEyUUVBQUFBQUFBRHdQLUFCQVBVQkFBQUFBUGdCQUpnQ0FLQUNBTFVDQUFBQUFMMENBQUFBQU1BQ0FNZ0NBT0FDQU9nQ0FQZ0NBSUFEQVpBREFKZ0RBYWdEX1BpOENyb0RDVXhCV0RFNk5EQTNOLUFEcHctUUJBQ1lCQUhCQkFBQUFBQUFBQUFBeVFRQUFBQUFBQUFBQU5nRUFBLi6aAoUBITNRNUhDUWo4LUx3S0VMeiUhJG5QRmJJQVFvQUQRvVhBa1FEb0pURUZZTVRvME1EYzNRS2NQUxFUDFBBX1URDAxBQUFXHQwAWR0MAGEdDABjHQz0FwHYAgDgAq2YSOoCPmh0dHA6Ly9sb2NhbGhvc3Q6OTk5OS9pbnRlZ3JhdGlvbkV4YW1wbGVzL2dwdC9kZW1vX25hdGl2ZS5odG1sgAMAiAMBkAMAmAMUoAMBqgMAwAPgqAHIAwDYAwDgAwDoAwD4AwOABACSBAkvb3BlbnJ0YjKYBACiBA0xNzMuMjQ0LjM2LjQwqATtoySyBAwIABAAGAAgADAAOAC4BADABADIBADSBA45MzI1I0xBWDE6NDA3N9oEAggB4AQA8AS8yb4uiAUBmAUAoAX___________8BqgUkZTU5YzNlYjYtNmRkNi00MmQ5LWExMWEtM2FhMTFjOTc5MGUwwAUAyQUAAAAAAADwP9IFCQkAaVh0ANgFAeAFAfAFmfQh-gUECAAQAJAGAZgGALgGAMEGCSQk8D_IBgDaBhYKEAkQGQEBwTTgBgzyBgIIAIAHAYgHAA..&s=11ababa390e9f7983de260493fc5b91ec5b1b3d4&pp=${AUCTION_PRICE}'
              }
            ]
          },
          'adid': '97494204',
          'adomain': [
            'http://prebid.org'
          ],
          'iurl': 'https://lax1-ib.adnxs.com/cr?id=97494204',
          'cid': '9325',
          'crid': '97494204',
          'cat': [
            'IAB3-1'
          ],
          'ext': {
            'prebid': {
              'targeting': {
                'hb_bidder': 'appnexus',
                'hb_pb': '10.00'
              },
              'type': 'native',
              'video': {
                'duration': 0,
                'primary_category': ''
              }
            },
            'bidder': {
              'appnexus': {
                'brand_id': 555545,
                'auction_id': 4676806524825984103,
                'bidder_id': 2,
                'bid_ad_type': 3
              }
            }
          }
        }
      ],
      'seat': 'appnexus'
    }
  ]
};

describe('S2S Adapter', function () {
  let adapter,
    addBidResponse = sinon.spy(),
    done = sinon.spy();

  beforeEach(function () {
    adapter = new Adapter();
    BID_REQUESTS = [
      {
        'bidderCode': 'appnexus',
        'auctionId': '173afb6d132ba3',
        'bidderRequestId': '3d1063078dfcc8',
        'tid': '437fbbf5-33f5-487a-8e16-a7112903cfe5',
        'bids': [
          {
            'bidder': 'appnexus',
            'params': {
              'placementId': '10433394',
              'member': 123,
              'keywords': {
                'foo': ['bar', 'baz'],
                'fizz': ['buzz']
              }
            },
            'bid_id': '123',
            'adUnitCode': 'div-gpt-ad-1460505748561-0',
            'mediaTypes': {
              'banner': {
                'sizes': [[300, 250]]
              }
            },
            'transactionId': '4ef956ad-fd83-406d-bd35-e4bb786ab86c',
            'sizes': [300, 250],
            'bidId': '123',
            'bidderRequestId': '3d1063078dfcc8',
            'auctionId': '173afb6d132ba3'
          }
        ],
        'auctionStart': 1510852447530,
        'timeout': 5000,
        'src': 's2s',
        'doneCbCallCount': 0
      }
    ];
  });

  afterEach(function () {
    addBidResponse.resetHistory();
    done.resetHistory();
  });

  describe('request function', function () {
    let xhr;
    let requests;

    beforeEach(function () {
      xhr = sinon.useFakeXMLHttpRequest();
      requests = [];
      xhr.onCreate = request => requests.push(request);
      config.resetConfig();
      resetSyncedStatus();
    });

    afterEach(function () {
      xhr.restore();
    });

    it('should not add outstrean without renderer', function () {
      let ortb2Config = utils.deepClone(CONFIG);
      ortb2Config.endpoint = 'https://prebid.adnxs.com/pbs/v1/openrtb2/auction'

      config.setConfig({ s2sConfig: ortb2Config });
      adapter.callBids(OUTSTREAM_VIDEO_REQUEST, BID_REQUESTS, addBidResponse, done, ajax);

      const requestBid = JSON.parse(requests[0].requestBody);
      expect(requestBid.imp[0].banner).to.exist;
      expect(requestBid.imp[0].video).to.not.exist;
    });

    it('exists and is a function', function () {
      expect(adapter.callBids).to.exist.and.to.be.a('function');
    });

    describe('gdpr tests', function () {
      afterEach(function () {
        config.resetConfig();
        $$PREBID_GLOBAL$$.requestBids.removeAll();
      });

      it('adds gdpr consent information to ortb2 request depending on presence of module', function () {
        let ortb2Config = utils.deepClone(CONFIG);
        ortb2Config.endpoint = 'https://prebid.adnxs.com/pbs/v1/openrtb2/auction'

        let consentConfig = { consentManagement: { cmpApi: 'iab' }, s2sConfig: ortb2Config };
        config.setConfig(consentConfig);

        let gdprBidRequest = utils.deepClone(BID_REQUESTS);
        gdprBidRequest[0].gdprConsent = {
          consentString: 'abc123',
          gdprApplies: true
        };

        adapter.callBids(REQUEST, gdprBidRequest, addBidResponse, done, ajax);
        let requestBid = JSON.parse(requests[0].requestBody);

        expect(requestBid.regs.ext.gdpr).is.equal(1);
        expect(requestBid.user.ext.consent).is.equal('abc123');

        config.resetConfig();
        config.setConfig({ s2sConfig: CONFIG });

        adapter.callBids(REQUEST, BID_REQUESTS, addBidResponse, done, ajax);
        requestBid = JSON.parse(requests[1].requestBody);

        expect(requestBid.regs).to.not.exist;
        expect(requestBid.user).to.not.exist;
      });

      it('check gdpr info gets added into cookie_sync request: have consent data', function () {
        let cookieSyncConfig = utils.deepClone(CONFIG);
        cookieSyncConfig.syncEndpoint = 'https://prebid.adnxs.com/pbs/v1/cookie_sync';

        let consentConfig = { consentManagement: { cmpApi: 'iab' }, s2sConfig: cookieSyncConfig };
        config.setConfig(consentConfig);

        let gdprBidRequest = utils.deepClone(BID_REQUESTS);

        gdprBidRequest[0].gdprConsent = {
          consentString: 'abc123def',
          gdprApplies: true
        };

        adapter.callBids(REQUEST, gdprBidRequest, addBidResponse, done, ajax);
        let requestBid = JSON.parse(requests[0].requestBody);

        expect(requestBid.gdpr).is.equal(1);
        expect(requestBid.gdpr_consent).is.equal('abc123def');
        expect(requestBid.bidders).to.contain('appnexus').and.to.have.lengthOf(1);
        expect(requestBid.account).is.equal('1');
      });

      it('check gdpr info gets added into cookie_sync request: have consent data but gdprApplies is false', function () {
        let cookieSyncConfig = utils.deepClone(CONFIG);
        cookieSyncConfig.syncEndpoint = 'https://prebid.adnxs.com/pbs/v1/cookie_sync';

        let consentConfig = { consentManagement: { cmpApi: 'iab' }, s2sConfig: cookieSyncConfig };
        config.setConfig(consentConfig);

        let gdprBidRequest = utils.deepClone(BID_REQUESTS);
        gdprBidRequest[0].gdprConsent = {
          consentString: 'xyz789abcc',
          gdprApplies: false
        };

        adapter.callBids(REQUEST, gdprBidRequest, addBidResponse, done, ajax);
        let requestBid = JSON.parse(requests[0].requestBody);

        expect(requestBid.gdpr).is.equal(0);
        expect(requestBid.gdpr_consent).is.undefined;
      });

      it('checks gdpr info gets added to cookie_sync request: consent data unknown', function () {
        let cookieSyncConfig = utils.deepClone(CONFIG);
        cookieSyncConfig.syncEndpoint = 'https://prebid.adnxs.com/pbs/v1/cookie_sync';

        let consentConfig = { consentManagement: { cmpApi: 'iab' }, s2sConfig: cookieSyncConfig };
        config.setConfig(consentConfig);

        let gdprBidRequest = utils.deepClone(BID_REQUESTS);
        gdprBidRequest[0].gdprConsent = {
          consentString: undefined,
          gdprApplies: undefined
        };

        adapter.callBids(REQUEST, gdprBidRequest, addBidResponse, done, ajax);
        let requestBid = JSON.parse(requests[0].requestBody);

        expect(requestBid.gdpr).is.undefined;
        expect(requestBid.gdpr_consent).is.undefined;
      });
    });

<<<<<<< HEAD
=======
    describe('us_privacy (ccpa) consent data', function () {
      afterEach(function () {
        config.resetConfig();
        $$PREBID_GLOBAL$$.requestBids.removeAll();
      });

      it('is added to ortb2 request when in bidRequest', function () {
        let ortb2Config = utils.deepClone(CONFIG);
        ortb2Config.endpoint = 'https://prebid.adnxs.com/pbs/v1/openrtb2/auction'
        config.setConfig({ s2sConfig: ortb2Config });

        let uspBidRequest = utils.deepClone(BID_REQUESTS);
        uspBidRequest[0].uspConsent = '1NYN';

        adapter.callBids(REQUEST, uspBidRequest, addBidResponse, done, ajax);
        let requestBid = JSON.parse(requests[0].requestBody);

        expect(requestBid.regs.ext.us_privacy).is.equal('1NYN');

        config.resetConfig();
        config.setConfig({ s2sConfig: CONFIG });

        adapter.callBids(REQUEST, BID_REQUESTS, addBidResponse, done, ajax);
        requestBid = JSON.parse(requests[1].requestBody);

        expect(requestBid.regs).to.not.exist;
      });

      it('is added to cookie_sync request when in bidRequest', function () {
        let cookieSyncConfig = utils.deepClone(CONFIG);
        cookieSyncConfig.syncEndpoint = 'https://prebid.adnxs.com/pbs/v1/cookie_sync';
        config.setConfig({ s2sConfig: cookieSyncConfig });

        let uspBidRequest = utils.deepClone(BID_REQUESTS);
        uspBidRequest[0].uspConsent = '1YNN';

        adapter.callBids(REQUEST, uspBidRequest, addBidResponse, done, ajax);
        let requestBid = JSON.parse(requests[0].requestBody);

        expect(requestBid.us_privacy).is.equal('1YNN');
        expect(requestBid.bidders).to.contain('appnexus').and.to.have.lengthOf(1);
        expect(requestBid.account).is.equal('1');
      });
    });

    describe('gdpr and us_privacy (ccpa) consent data', function () {
      afterEach(function () {
        config.resetConfig();
        $$PREBID_GLOBAL$$.requestBids.removeAll();
      });

      it('is added to ortb2 request when in bidRequest', function () {
        let ortb2Config = utils.deepClone(CONFIG);
        ortb2Config.endpoint = 'https://prebid.adnxs.com/pbs/v1/openrtb2/auction'
        config.setConfig({ s2sConfig: ortb2Config });

        let consentBidRequest = utils.deepClone(BID_REQUESTS);
        consentBidRequest[0].uspConsent = '1NYN';
        consentBidRequest[0].gdprConsent = {
          consentString: 'abc123',
          gdprApplies: true
        };

        adapter.callBids(REQUEST, consentBidRequest, addBidResponse, done, ajax);
        let requestBid = JSON.parse(requests[0].requestBody);

        expect(requestBid.regs.ext.us_privacy).is.equal('1NYN');
        expect(requestBid.regs.ext.gdpr).is.equal(1);
        expect(requestBid.user.ext.consent).is.equal('abc123');

        config.resetConfig();
        config.setConfig({ s2sConfig: CONFIG });

        adapter.callBids(REQUEST, BID_REQUESTS, addBidResponse, done, ajax);
        requestBid = JSON.parse(requests[1].requestBody);

        expect(requestBid.regs).to.not.exist;
        expect(requestBid.user).to.not.exist;
      });

      it('is added to cookie_sync request when in bidRequest', function () {
        let cookieSyncConfig = utils.deepClone(CONFIG);
        cookieSyncConfig.syncEndpoint = 'https://prebid.adnxs.com/pbs/v1/cookie_sync';
        config.setConfig({ s2sConfig: cookieSyncConfig });

        let consentBidRequest = utils.deepClone(BID_REQUESTS);
        consentBidRequest[0].uspConsent = '1YNN';
        consentBidRequest[0].gdprConsent = {
          consentString: 'abc123def',
          gdprApplies: true
        };

        adapter.callBids(REQUEST, consentBidRequest, addBidResponse, done, ajax);
        let requestBid = JSON.parse(requests[0].requestBody);

        expect(requestBid.us_privacy).is.equal('1YNN');
        expect(requestBid.gdpr).is.equal(1);
        expect(requestBid.gdpr_consent).is.equal('abc123def');
        expect(requestBid.bidders).to.contain('appnexus').and.to.have.lengthOf(1);
        expect(requestBid.account).is.equal('1');
      });
    });

    it('sets invalid cacheMarkup value to 0', function () {
      const s2sConfig = Object.assign({}, CONFIG, {
        cacheMarkup: 999
      });
      config.setConfig({ s2sConfig: s2sConfig });
      adapter.callBids(REQUEST, BID_REQUESTS, addBidResponse, done, ajax);
      const requestBid = JSON.parse(requests[0].requestBody);
      expect(requestBid).to.have.property('cache_markup', 0);
    });

>>>>>>> 77773599
    it('adds digitrust id is present and user is not optout', function () {
      let ortb2Config = utils.deepClone(CONFIG);
      ortb2Config.endpoint = 'https://prebid.adnxs.com/pbs/v1/openrtb2/auction';

      let consentConfig = { s2sConfig: ortb2Config };
      config.setConfig(consentConfig);

      let digiTrustObj = {
        privacy: {
          optout: false
        },
        id: 'testId',
        keyv: 'testKeyV'
      };

      let digiTrustBidRequest = utils.deepClone(BID_REQUESTS);
      digiTrustBidRequest[0].bids[0].userId = { digitrustid: { data: digiTrustObj } };

      adapter.callBids(REQUEST, digiTrustBidRequest, addBidResponse, done, ajax);
      let requestBid = JSON.parse(requests[0].requestBody);

      expect(requestBid.user.ext.digitrust).to.deep.equal({
        id: digiTrustObj.id,
        keyv: digiTrustObj.keyv
      });

      digiTrustObj.privacy.optout = true;

      adapter.callBids(REQUEST, digiTrustBidRequest, addBidResponse, done, ajax);
      requestBid = JSON.parse(requests[1].requestBody);

      expect(requestBid.user && request.user.ext && requestBid.user.ext.digitrust).to.not.exist;
    });

    it('adds device and app objects to request', function () {
      const _config = {
        s2sConfig: CONFIG,
        device: { ifa: '6D92078A-8246-4BA4-AE5B-76104861E7DC' },
        app: { bundle: 'com.test.app' },
      };

      config.setConfig(_config);
      adapter.callBids(REQUEST, BID_REQUESTS, addBidResponse, done, ajax);
      const requestBid = JSON.parse(requests[0].requestBody);
      expect(requestBid.device).to.deep.equal({
        ifa: '6D92078A-8246-4BA4-AE5B-76104861E7DC',
        w: window.innerWidth,
        h: window.innerHeight
      });
      expect(requestBid.app).to.deep.equal({
        bundle: 'com.test.app',
        publisher: { 'id': '1' }
      });
    });

    it('adds device and app objects to request for OpenRTB', function () {
      const s2sConfig = Object.assign({}, CONFIG, {
        endpoint: 'https://prebid.adnxs.com/pbs/v1/openrtb2/auction'
      });

      const _config = {
        s2sConfig: s2sConfig,
        device: { ifa: '6D92078A-8246-4BA4-AE5B-76104861E7DC' },
        app: { bundle: 'com.test.app' },
      };

      config.setConfig(_config);
      adapter.callBids(REQUEST, BID_REQUESTS, addBidResponse, done, ajax);
      const requestBid = JSON.parse(requests[0].requestBody);
      expect(requestBid.device).to.deep.equal({
        ifa: '6D92078A-8246-4BA4-AE5B-76104861E7DC',
        w: window.innerWidth,
        h: window.innerHeight
      });
      expect(requestBid.app).to.deep.equal({
        bundle: 'com.test.app',
        publisher: { 'id': '1' }
      });
    });

    it('adds device.w and device.h even if the config lacks a device object', function () {
      const s2sConfig = Object.assign({}, CONFIG, {
        endpoint: 'https://prebid.adnxs.com/pbs/v1/openrtb2/auction'
      });

      const _config = {
        s2sConfig: s2sConfig,
        app: { bundle: 'com.test.app' },
      };

      config.setConfig(_config);
      adapter.callBids(REQUEST, BID_REQUESTS, addBidResponse, done, ajax);
      const requestBid = JSON.parse(requests[0].requestBody);
      expect(requestBid.device).to.deep.equal({
        w: window.innerWidth,
        h: window.innerHeight
      });
      expect(requestBid.app).to.deep.equal({
        bundle: 'com.test.app',
        publisher: { 'id': '1' }
      });
    });

    it('adds native request for OpenRTB', function () {
      const s2sConfig = Object.assign({}, CONFIG, {
        endpoint: 'https://prebid.adnxs.com/pbs/v1/openrtb2/auction'
      });

      const _config = {
        s2sConfig: s2sConfig
      };

      config.setConfig(_config);
      adapter.callBids(REQUEST, BID_REQUESTS, addBidResponse, done, ajax);
      const requestBid = JSON.parse(requests[0].requestBody);

      expect(requestBid.imp[0].native).to.deep.equal({
        request: JSON.stringify({
          'context': 1,
          'plcmttype': 1,
          'eventtrackers': [{
            event: 1,
            methods: [1]
          }],
          'assets': [
            {
              'required': 1,
              'title': {
                'len': 800
              }
            },
            {
              'required': 1,
              'img': {
                'type': 3,
                'w': 989,
                'h': 742
              }
            },
            {
              'required': 1,
              'img': {
                'type': 1,
                'wmin': 10,
                'hmin': 10,
                'ext': {
                  'aspectratios': ['1:1']
                }
              }
            },
            {
              'required': 1,
              'data': {
                'type': 1
              }
            }
          ]
        }),
        ver: '1.2'
      });
    });

    it('adds site if app is not present', function () {
      const s2sConfig = Object.assign({}, CONFIG, {
        endpoint: 'https://prebid.adnxs.com/pbs/v1/openrtb2/auction'
      });

      const _config = {
        s2sConfig: s2sConfig,
      }

      config.setConfig(_config);
      adapter.callBids(REQUEST, BID_REQUESTS, addBidResponse, done, ajax);
      const requestBid = JSON.parse(requests[0].requestBody);
      expect(requestBid.site).to.exist.and.to.be.a('object');
      expect(requestBid.site.publisher).to.exist.and.to.be.a('object');
      expect(requestBid.site.page).to.exist.and.to.be.a('string');
    });

    it('adds appnexus aliases to request', function () {
      const s2sConfig = Object.assign({}, CONFIG, {
        endpoint: 'https://prebid.adnxs.com/pbs/v1/openrtb2/auction'
      });
      config.setConfig({ s2sConfig: s2sConfig });

      const aliasBidder = {
        bidder: 'brealtime',
        params: { placementId: '123456' }
      };

      const request = utils.deepClone(REQUEST);
      request.ad_units[0].bids = [aliasBidder];

      adapter.callBids(request, BID_REQUESTS, addBidResponse, done, ajax);

      const requestBid = JSON.parse(requests[0].requestBody);

      expect(requestBid.ext).to.deep.equal({
        prebid: {
          aliases: {
            brealtime: 'appnexus'
          },
          targeting: {
            includebidderkeys: false,
            includewinners: true
          }
        }
      });
    });

    it('adds dynamic aliases to request', function () {
      const s2sConfig = Object.assign({}, CONFIG, {
        endpoint: 'https://prebid.adnxs.com/pbs/v1/openrtb2/auction'
      });
      config.setConfig({ s2sConfig: s2sConfig });

      const alias = 'foobar';
      const aliasBidder = {
        bidder: alias,
        params: { placementId: '123456' }
      };

      const request = utils.deepClone(REQUEST);
      request.ad_units[0].bids = [aliasBidder];

      // TODO: stub this
      $$PREBID_GLOBAL$$.aliasBidder('appnexus', alias);
      adapter.callBids(request, BID_REQUESTS, addBidResponse, done, ajax);

      const requestBid = JSON.parse(requests[0].requestBody);

      expect(requestBid.ext).to.deep.equal({
        prebid: {
          aliases: {
            [alias]: 'appnexus'
          },
          targeting: {
            includebidderkeys: false,
            includewinners: true
          }
        }
      });
    });

    it('converts appnexus params to expected format for PBS', function () {
      const s2sConfig = Object.assign({}, CONFIG, {
        endpoint: 'https://prebid.adnxs.com/pbs/v1/openrtb2/auction'
      });
      config.setConfig({ s2sConfig: s2sConfig });

      const myRequest = utils.deepClone(REQUEST);
      myRequest.ad_units[0].bids[0].params.usePaymentRule = true;
      myRequest.ad_units[0].bids[0].params.keywords = {
        foo: ['bar', 'baz'],
        fizz: ['buzz']
      };

      adapter.callBids(myRequest, BID_REQUESTS, addBidResponse, done, ajax);
      const requestBid = JSON.parse(requests[0].requestBody);

      expect(requestBid.imp[0].ext.appnexus).to.exist;
      expect(requestBid.imp[0].ext.appnexus.placement_id).to.exist.and.to.equal(10433394);
      expect(requestBid.imp[0].ext.appnexus.use_pmt_rule).to.exist.and.to.be.true;
      expect(requestBid.imp[0].ext.appnexus.member).to.exist;
      expect(requestBid.imp[0].ext.appnexus.keywords).to.exist.and.to.deep.equal([{
        key: 'foo',
        value: ['bar', 'baz']
      }, {
        key: 'fizz',
        value: ['buzz']
      }]);
    });

    it('adds limit to the cookie_sync request if userSyncLimit is greater than 0', function () {
      let cookieSyncConfig = utils.deepClone(CONFIG);
      cookieSyncConfig.syncEndpoint = 'https://prebid.adnxs.com/pbs/v1/cookie_sync';
      cookieSyncConfig.userSyncLimit = 1;

      config.setConfig({ s2sConfig: cookieSyncConfig });

      let bidRequest = utils.deepClone(BID_REQUESTS);
      adapter.callBids(REQUEST, bidRequest, addBidResponse, done, ajax);
      let requestBid = JSON.parse(requests[0].requestBody);

      expect(requestBid.bidders).to.contain('appnexus').and.to.have.lengthOf(1);
      expect(requestBid.account).is.equal('1');
      expect(requestBid.limit).is.equal(1);
    });

    it('does not add limit to cooke_sync request if userSyncLimit is missing or 0', function () {
      let cookieSyncConfig = utils.deepClone(CONFIG);
      cookieSyncConfig.syncEndpoint = 'https://prebid.adnxs.com/pbs/v1/cookie_sync';
      config.setConfig({ s2sConfig: cookieSyncConfig });

      let bidRequest = utils.deepClone(BID_REQUESTS);
      adapter.callBids(REQUEST, bidRequest, addBidResponse, done, ajax);
      let requestBid = JSON.parse(requests[0].requestBody);

      expect(requestBid.bidders).to.contain('appnexus').and.to.have.lengthOf(1);
      expect(requestBid.account).is.equal('1');
      expect(requestBid.limit).is.undefined;

      cookieSyncConfig.userSyncLimit = 0;
      config.resetConfig();
      config.setConfig({ s2sConfig: cookieSyncConfig });

      bidRequest = utils.deepClone(BID_REQUESTS);
      adapter.callBids(REQUEST, bidRequest, addBidResponse, done, ajax);
      requestBid = JSON.parse(requests[0].requestBody);

      expect(requestBid.bidders).to.contain('appnexus').and.to.have.lengthOf(1);
      expect(requestBid.account).is.equal('1');
      expect(requestBid.limit).is.undefined;
    });

    it('adds s2sConfig adapterOptions to request for ORTB', function () {
      const s2sConfig = Object.assign({}, CONFIG, {
        endpoint: 'https://prebid.adnxs.com/pbs/v1/openrtb2/auction',
        adapterOptions: {
          appnexus: {
            key: 'value'
          }
        }
      });
      const _config = {
        s2sConfig: s2sConfig,
        device: { ifa: '6D92078A-8246-4BA4-AE5B-76104861E7DC' },
        app: { bundle: 'com.test.app' },
      };

      config.setConfig(_config);
      adapter.callBids(REQUEST, BID_REQUESTS, addBidResponse, done, ajax);
      const requestBid = JSON.parse(requests[0].requestBody);
      expect(requestBid.imp[0].ext.appnexus).to.haveOwnProperty('key');
      expect(requestBid.imp[0].ext.appnexus.key).to.be.equal('value')
    });

    it('when userId is defined on bids, it\'s properties should be copied to user.ext.tpid properties', function () {
      let ortb2Config = utils.deepClone(CONFIG);
      ortb2Config.endpoint = 'https://prebid.adnxs.com/pbs/v1/openrtb2/auction';

      let consentConfig = { s2sConfig: ortb2Config };
      config.setConfig(consentConfig);

      let userIdBidRequest = utils.deepClone(BID_REQUESTS);
      userIdBidRequest[0].bids[0].userId = {
        criteoId: '44VmRDeUE3ZGJ5MzRkRVJHU3BIUlJ6TlFPQUFU',
        tdid: 'abc123',
        pubcid: '1234',
        parrableid: '01.1563917337.test-eid',
        lipb: {
          lipbid: 'li-xyz',
          segments: ['segA', 'segB']
        }
      };

      adapter.callBids(REQUEST, userIdBidRequest, addBidResponse, done, ajax);
      let requestBid = JSON.parse(requests[0].requestBody);
      expect(typeof requestBid.user.ext.eids).is.equal('object');
      expect(Array.isArray(requestBid.user.ext.eids)).to.be.true;
      expect(requestBid.user.ext.eids.filter(eid => eid.source === 'adserver.org')).is.not.empty;
      expect(requestBid.user.ext.eids.filter(eid => eid.source === 'adserver.org')[0].uids[0].id).is.equal('abc123');
      expect(requestBid.user.ext.eids.filter(eid => eid.source === 'criteo.com')).is.not.empty;
      expect(requestBid.user.ext.eids.filter(eid => eid.source === 'criteo.com')[0].uids[0].id).is.equal('44VmRDeUE3ZGJ5MzRkRVJHU3BIUlJ6TlFPQUFU');
      expect(requestBid.user.ext.eids.filter(eid => eid.source === 'pubcommon')).is.not.empty;
      expect(requestBid.user.ext.eids.filter(eid => eid.source === 'pubcommon')[0].uids[0].id).is.equal('1234');
      expect(requestBid.user.ext.eids.filter(eid => eid.source === 'parrable.com')).is.not.empty;
      expect(requestBid.user.ext.eids.filter(eid => eid.source === 'parrable.com')[0].uids[0].id).is.equal('01.1563917337.test-eid');
      expect(requestBid.user.ext.eids.filter(eid => eid.source === 'liveintent.com')).is.not.empty;
      expect(requestBid.user.ext.eids.filter(eid => eid.source === 'liveintent.com')[0].uids[0].id).is.equal('li-xyz');
      expect(requestBid.user.ext.eids.filter(eid => eid.source === 'liveintent.com')[0].ext.segments.length).is.equal(2);
      expect(requestBid.user.ext.eids.filter(eid => eid.source === 'liveintent.com')[0].ext.segments[0]).is.equal('segA');
      expect(requestBid.user.ext.eids.filter(eid => eid.source === 'liveintent.com')[0].ext.segments[1]).is.equal('segB');
    });

    it('when config \'currency.adServerCurrency\' value is an array: ORTB has property \'cur\' value set to a single item array', function () {
      let s2sConfig = utils.deepClone(CONFIG);
      s2sConfig.endpoint = 'https://prebid.adnxs.com/pbs/v1/openrtb2/auction';
      config.setConfig({
        currency: { adServerCurrency: ['USD', 'GB', 'UK', 'AU'] },
        s2sConfig: s2sConfig
      });

      const bidRequests = utils.deepClone(BID_REQUESTS);
      adapter.callBids(REQUEST, bidRequests, addBidResponse, done, ajax);

      const parsedRequestBody = JSON.parse(requests[0].requestBody);
      expect(parsedRequestBody.cur).to.deep.equal(['USD']);
    });

    it('when config \'currency.adServerCurrency\' value is a string: ORTB has property \'cur\' value set to a single item array', function () {
      let s2sConfig = utils.deepClone(CONFIG);
      s2sConfig.endpoint = 'https://prebid.adnxs.com/pbs/v1/openrtb2/auction';
      config.setConfig({
        currency: { adServerCurrency: 'NZ' },
        s2sConfig: s2sConfig
      });

      const bidRequests = utils.deepClone(BID_REQUESTS);
      adapter.callBids(REQUEST, bidRequests, addBidResponse, done, ajax);

      const parsedRequestBody = JSON.parse(requests[1].requestBody);
      expect(parsedRequestBody.cur).to.deep.equal(['NZ']);
    });

    it('when config \'currency.adServerCurrency\' is unset: ORTB should not define a \'cur\' property', function () {
      let s2sConfig = utils.deepClone(CONFIG);
      s2sConfig.endpoint = 'https://prebid.adnxs.com/pbs/v1/openrtb2/auction';
      config.setConfig({ s2sConfig: s2sConfig });

      const bidRequests = utils.deepClone(BID_REQUESTS);
      adapter.callBids(REQUEST, bidRequests, addBidResponse, done, ajax);

      const parsedRequestBody = JSON.parse(requests[0].requestBody);
      expect(typeof parsedRequestBody.cur).to.equal('undefined');
    });

    it('always add ext.prebid.targeting.includebidderkeys: false for ORTB', function () {
      const s2sConfig = Object.assign({}, CONFIG, {
        endpoint: 'https://prebid.adnxs.com/pbs/v1/openrtb2/auction',
        adapterOptions: {
          appnexus: {
            key: 'value'
          }
        }
      });
      const _config = {
        s2sConfig: s2sConfig,
        device: { ifa: '6D92078A-8246-4BA4-AE5B-76104861E7DC' },
        app: { bundle: 'com.test.app' },
      };

      config.setConfig(_config);
      adapter.callBids(REQUEST, BID_REQUESTS, addBidResponse, done, ajax);
      const requestBid = JSON.parse(requests[0].requestBody);

      expect(requestBid.ext.prebid.targeting).to.haveOwnProperty('includebidderkeys');
      expect(requestBid.ext.prebid.targeting.includebidderkeys).to.equal(false);
    });

    it('always add ext.prebid.targeting.includewinners: true for ORTB', function () {
      const s2sConfig = Object.assign({}, CONFIG, {
        endpoint: 'https://prebid.adnxs.com/pbs/v1/openrtb2/auction',
        adapterOptions: {
          appnexus: {
            key: 'value'
          }
        }
      });
      const _config = {
        s2sConfig: s2sConfig,
        device: { ifa: '6D92078A-8246-4BA4-AE5B-76104861E7DC' },
        app: { bundle: 'com.test.app' },
      };

      config.setConfig(_config);
      adapter.callBids(REQUEST, BID_REQUESTS, addBidResponse, done, ajax);
      const requestBid = JSON.parse(requests[0].requestBody);

      expect(requestBid.ext.prebid.targeting).to.haveOwnProperty('includewinners');
      expect(requestBid.ext.prebid.targeting.includewinners).to.equal(true);
    });

    it('adds s2sConfig video.ext.prebid to request for ORTB', function () {
      const s2sConfig = Object.assign({}, CONFIG, {
        endpoint: 'https://prebid.adnxs.com/pbs/v1/openrtb2/auction',
        extPrebid: {
          foo: 'bar'
        }
      });
      const _config = {
        s2sConfig: s2sConfig,
        device: { ifa: '6D92078A-8246-4BA4-AE5B-76104861E7DC' },
        app: { bundle: 'com.test.app' },
      };

      config.setConfig(_config);
      adapter.callBids(REQUEST, BID_REQUESTS, addBidResponse, done, ajax);
      const requestBid = JSON.parse(requests[0].requestBody);

      expect(requestBid).to.haveOwnProperty('ext');
      expect(requestBid.ext).to.haveOwnProperty('prebid');
      expect(requestBid.ext.prebid).to.deep.equal({
        foo: 'bar',
        targeting: {
          includewinners: true,
          includebidderkeys: false
        }
      });
    });

    it('overrides request.ext.prebid properties using s2sConfig video.ext.prebid values for ORTB', function () {
      const s2sConfig = Object.assign({}, CONFIG, {
        endpoint: 'https://prebid.adnxs.com/pbs/v1/openrtb2/auction',
        extPrebid: {
          targeting: {
            includewinners: false,
            includebidderkeys: true
          }
        }
      });
      const _config = {
        s2sConfig: s2sConfig,
        device: { ifa: '6D92078A-8246-4BA4-AE5B-76104861E7DC' },
        app: { bundle: 'com.test.app' },
      };

      config.setConfig(_config);
      adapter.callBids(REQUEST, BID_REQUESTS, addBidResponse, done, ajax);
      const requestBid = JSON.parse(requests[0].requestBody);

      expect(requestBid).to.haveOwnProperty('ext');
      expect(requestBid.ext).to.haveOwnProperty('prebid');
      expect(requestBid.ext.prebid).to.deep.equal({
        targeting: {
          includewinners: false,
          includebidderkeys: true
        }
      });
    });

    it('overrides request.ext.prebid properties using s2sConfig video.ext.prebid values for ORTB', function () {
      const s2sConfig = Object.assign({}, CONFIG, {
        endpoint: 'https://prebid.adnxs.com/pbs/v1/openrtb2/auction',
        extPrebid: {
          cache: {
            vastxml: 'vastxml-set-though-extPrebid.cache.vastXml'
          },
          targeting: {
            includewinners: false,
            includebidderkeys: false
          }
        }
      });
      const _config = {
        s2sConfig: s2sConfig,
        device: { ifa: '6D92078A-8246-4BA4-AE5B-76104861E7DC' },
        app: { bundle: 'com.test.app' },
      };

      config.setConfig(_config);
      adapter.callBids(REQUEST, BID_REQUESTS, addBidResponse, done, ajax);
      const requestBid = JSON.parse(requests[0].requestBody);

      expect(requestBid).to.haveOwnProperty('ext');
      expect(requestBid.ext).to.haveOwnProperty('prebid');
      expect(requestBid.ext.prebid).to.deep.equal({
        cache: {
          vastxml: 'vastxml-set-though-extPrebid.cache.vastXml'
        },
        targeting: {
          includewinners: false,
          includebidderkeys: false
        }
      });
    });

    it('passes schain object in request', function () {
      const bidRequests = utils.deepClone(BID_REQUESTS);
      const schainObject = {
        'ver': '1.0',
        'complete': 1,
        'nodes': [
          {
            'asi': 'indirectseller.com',
            'sid': '00001',
            'hp': 1
          },

          {
            'asi': 'indirectseller-2.com',
            'sid': '00002',
            'hp': 2
          }
        ]
      };
      bidRequests[0].bids[0].schain = schainObject;
      adapter.callBids(REQUEST, bidRequests, addBidResponse, done, ajax);
      const parsedRequestBody = JSON.parse(requests[0].requestBody);
      expect(parsedRequestBody.source.ext.schain).to.deep.equal(schainObject);
    })
  });

  describe('response handler', function () {
    let server;
    let logWarnSpy;

    beforeEach(function () {
      server = sinon.fakeServer.create();
      sinon.stub(utils, 'triggerPixel');
      sinon.stub(utils, 'insertUserSyncIframe');
      sinon.stub(utils, 'logError');
      sinon.stub(events, 'emit');
      logWarnSpy = sinon.spy(utils, 'logWarn');
    });

    afterEach(function () {
      server.restore();
      utils.triggerPixel.restore();
      utils.insertUserSyncIframe.restore();
      utils.logError.restore();
      events.emit.restore();
      logWarnSpy.restore();
    });

    // TODO: test dependent on pbjs_api_spec.  Needs to be isolated
    it('does not call addBidResponse and calls done when ad unit not set', function () {
      server.respondWith(JSON.stringify(RESPONSE_NO_BID_NO_UNIT));

      config.setConfig({ s2sConfig: CONFIG });
      adapter.callBids(REQUEST, BID_REQUESTS, addBidResponse, done, ajax);
      server.respond();

      sinon.assert.notCalled(addBidResponse);
      sinon.assert.calledOnce(done);
    });

    it('does not call addBidResponse and calls done when server requests cookie sync', function () {
      server.respondWith(JSON.stringify(RESPONSE_NO_COOKIE));

      config.setConfig({ s2sConfig: CONFIG });
      adapter.callBids(REQUEST, BID_REQUESTS, addBidResponse, done, ajax);
      server.respond();

      sinon.assert.notCalled(addBidResponse);
      sinon.assert.calledOnce(done);
    });

    it('does not call addBidResponse and calls done  when ad unit is set', function () {
      server.respondWith(JSON.stringify(RESPONSE_NO_BID_UNIT_SET));

      config.setConfig({ s2sConfig: CONFIG });
      adapter.callBids(REQUEST, BID_REQUESTS, addBidResponse, done, ajax);
      server.respond();

      sinon.assert.notCalled(addBidResponse);
      sinon.assert.calledOnce(done);
    });

    it('registers successful bids and calls done when there are less bids than requests', function () {
      server.respondWith(JSON.stringify(RESPONSE_OPENRTB));

      config.setConfig({ s2sConfig: CONFIG });
      adapter.callBids(REQUEST, BID_REQUESTS, addBidResponse, done, ajax);
      server.respond();

      sinon.assert.calledOnce(addBidResponse);
      sinon.assert.calledOnce(done);

      expect(addBidResponse.firstCall.args[0]).to.equal('div-gpt-ad-1460505748561-0');

      expect(addBidResponse.firstCall.args[1]).to.have.property('requestId', '123');

      expect(addBidResponse.firstCall.args[1])
        .to.have.property('statusMessage', 'Bid available');
    });

    it('should have dealId in bidObject', function () {
      server.respondWith(JSON.stringify(RESPONSE_OPENRTB));

      config.setConfig({ s2sConfig: CONFIG });
      adapter.callBids(REQUEST, BID_REQUESTS, addBidResponse, done, ajax);
      server.respond();
      const response = addBidResponse.firstCall.args[1];
      expect(response).to.have.property('dealId', 'test-dealid');
    });

    it('should pass through default adserverTargeting if present in bidObject for video request', function () {
      config.setConfig({s2sConfig: CONFIG});
      const cacheResponse = utils.deepClone(RESPONSE_OPENRTB);
      const targetingTestData = {
        hb_cache_path: '/cache',
        hb_cache_host: 'prebid-cache.testurl.com'
      };

      cacheResponse.seatbid.forEach(item => {
        item.bid[0].ext.prebid.targeting = targetingTestData
      });
      server.respondWith(JSON.stringify(cacheResponse));
      adapter.callBids(VIDEO_REQUEST, BID_REQUESTS, addBidResponse, done, ajax);
      server.respond();

      sinon.assert.calledOnce(addBidResponse);
      const response = addBidResponse.firstCall.args[1];
      expect(response).to.have.property('adserverTargeting');
      expect(response.adserverTargeting).to.deep.equal({
        'hb_cache_path': '/cache',
        'hb_cache_host': 'prebid-cache.testurl.com'
      });
    });

    it('should pass through default adserverTargeting if present in bidObject for banner request', function () {
      const cacheResponse = utils.deepClone(RESPONSE_OPENRTB);

      const targetingTestData = {
        'foo': 'bar'
      };

      cacheResponse.seatbid.forEach(item => {
        item.bid[0].ext.prebid.targeting = targetingTestData
      });

      server.respondWith(JSON.stringify(cacheResponse));

      config.setConfig({ s2sConfig: CONFIG });
      debugger; // eslint-disable-line
      adapter.callBids(REQUEST, BID_REQUESTS, addBidResponse, done, ajax);
      server.respond();
      sinon.assert.calledOnce(addBidResponse);
      const response = addBidResponse.firstCall.args[1];
      expect(response).to.have.property('adserverTargeting').that.deep.equals({ 'foo': 'bar' });
    });

    it('registers client user syncs when client bid adapter is present', function () {
      let rubiconAdapter = {
        registerSyncs: sinon.spy()
      };
      sinon.stub(adapterManager, 'getBidAdapter').callsFake(() => rubiconAdapter);

      server.respondWith(JSON.stringify(RESPONSE_NO_PBS_COOKIE));

      config.setConfig({ s2sConfig: CONFIG });
      adapter.callBids(REQUEST, BID_REQUESTS, addBidResponse, done, ajax);
      server.respond();

      sinon.assert.calledOnce(rubiconAdapter.registerSyncs);

      adapterManager.getBidAdapter.restore();
    });

    it('registers client user syncs when using OpenRTB endpoint', function () {
      let rubiconAdapter = {
        registerSyncs: sinon.spy()
      };
      sinon.stub(adapterManager, 'getBidAdapter').returns(rubiconAdapter);

      const s2sConfig = Object.assign({}, CONFIG, {
        endpoint: 'https://prebid.adnxs.com/pbs/v1/openrtb2/auction'
      });
      config.setConfig({ s2sConfig });

      server.respondWith(JSON.stringify(RESPONSE_OPENRTB));
      adapter.callBids(REQUEST, BID_REQUESTS, addBidResponse, done, ajax);
      server.respond();

      sinon.assert.calledOnce(rubiconAdapter.registerSyncs);

      adapterManager.getBidAdapter.restore();
    });

    it('handles OpenRTB responses and call BIDDER_DONE', function () {
      const s2sConfig = Object.assign({}, CONFIG, {
        endpoint: 'https://prebid.adnxs.com/pbs/v1/openrtb2/auction'
      });
      config.setConfig({ s2sConfig });

      server.respondWith(JSON.stringify(RESPONSE_OPENRTB));
      adapter.callBids(REQUEST, BID_REQUESTS, addBidResponse, done, ajax);
      server.respond();

      sinon.assert.calledOnce(events.emit);
      const event = events.emit.firstCall.args;
      expect(event[0]).to.equal(CONSTANTS.EVENTS.BIDDER_DONE);
      expect(event[1].bids[0]).to.have.property('serverResponseTimeMs', 8);

      sinon.assert.calledOnce(addBidResponse);
      const response = addBidResponse.firstCall.args[1];
      expect(response).to.have.property('statusMessage', 'Bid available');
      expect(response).to.have.property('bidderCode', 'appnexus');
      expect(response).to.have.property('requestId', '123');
      expect(response).to.have.property('cpm', 0.5);
      expect(response).to.not.have.property('vastUrl');
      expect(response).to.not.have.property('videoCacheKey');
    });

    it('handles OpenRTB video responses', function () {
      const s2sConfig = Object.assign({}, CONFIG, {
        endpoint: 'https://prebidserverurl/openrtb2/auction?querystring=param'
      });
      config.setConfig({ s2sConfig });

      server.respondWith(JSON.stringify(RESPONSE_OPENRTB_VIDEO));
      adapter.callBids(VIDEO_REQUEST, BID_REQUESTS, addBidResponse, done, ajax);
      server.respond();

      sinon.assert.calledOnce(addBidResponse);
      const response = addBidResponse.firstCall.args[1];
      expect(response).to.have.property('statusMessage', 'Bid available');
      expect(response).to.have.property('vastXml', RESPONSE_OPENRTB_VIDEO.seatbid[0].bid[0].adm);
      expect(response).to.have.property('mediaType', 'video');
      expect(response).to.have.property('bidderCode', 'appnexus');
      expect(response).to.have.property('requestId', '123');
      expect(response).to.have.property('cpm', 10);
    });

    it('handles response cache from ext.prebid.cache.vastXml', function () {
      const s2sConfig = Object.assign({}, CONFIG, {
        endpoint: 'https://prebidserverurl/openrtb2/auction?querystring=param'
      });
      config.setConfig({ s2sConfig });
      const cacheResponse = utils.deepClone(RESPONSE_OPENRTB_VIDEO);
      cacheResponse.seatbid.forEach(item => {
        item.bid[0].ext.prebid.cache = {
          vastXml: {
            cacheId: 'abcd1234',
            url: 'https://prebid-cache.net/cache?uuid=abcd1234'
          }
        }
      });
      server.respondWith(JSON.stringify(cacheResponse));
      adapter.callBids(VIDEO_REQUEST, BID_REQUESTS, addBidResponse, done, ajax);
      server.respond();

      sinon.assert.calledOnce(addBidResponse);
      const response = addBidResponse.firstCall.args[1];

      expect(response).to.have.property('statusMessage', 'Bid available');
      expect(response).to.have.property('videoCacheKey', 'abcd1234');
      expect(response).to.have.property('vastUrl', 'https://prebid-cache.net/cache?uuid=abcd1234');
    });

    it('add adserverTargeting object to bids when ext.prebid.targeting is defined', function () {
      const s2sConfig = Object.assign({}, CONFIG, {
        endpoint: 'https://prebidserverurl/openrtb2/auction?querystring=param'
      });
      config.setConfig({ s2sConfig });
      const cacheResponse = utils.deepClone(RESPONSE_OPENRTB_VIDEO);
      const targetingTestData = {
        hb_cache_path: '/cache',
        hb_cache_host: 'prebid-cache.testurl.com'
      };

      cacheResponse.seatbid.forEach(item => {
        item.bid[0].ext.prebid.targeting = targetingTestData
      });
      server.respondWith(JSON.stringify(cacheResponse));
      adapter.callBids(VIDEO_REQUEST, BID_REQUESTS, addBidResponse, done, ajax);
      server.respond();

      sinon.assert.calledOnce(addBidResponse);
      const response = addBidResponse.firstCall.args[1];

      expect(response).to.have.property('adserverTargeting');
      expect(response.adserverTargeting).to.deep.equal({
        'hb_cache_path': '/cache',
        'hb_cache_host': 'prebid-cache.testurl.com'
      });
    });

    it('handles response cache from ext.prebid.targeting', function () {
      const s2sConfig = Object.assign({}, CONFIG, {
        endpoint: 'https://prebidserverurl/openrtb2/auction?querystring=param'
      });
      config.setConfig({ s2sConfig });
      const cacheResponse = utils.deepClone(RESPONSE_OPENRTB_VIDEO);
      cacheResponse.seatbid.forEach(item => {
        item.bid[0].ext.prebid.targeting = {
          hb_uuid: 'a5ad3993',
          hb_cache_host: 'prebid-cache.net',
          hb_cache_path: '/cache'
        }
      });
      server.respondWith(JSON.stringify(cacheResponse));
      adapter.callBids(VIDEO_REQUEST, BID_REQUESTS, addBidResponse, done, ajax);
      server.respond();

      sinon.assert.calledOnce(addBidResponse);
      const response = addBidResponse.firstCall.args[1];

      expect(response).to.have.property('statusMessage', 'Bid available');
      expect(response).to.have.property('videoCacheKey', 'a5ad3993');
      expect(response).to.have.property('vastUrl', 'https://prebid-cache.net/cache?uuid=a5ad3993');
    });

    it('handles OpenRTB native responses', function () {
      sinon.stub(utils, 'getBidRequest').returns({
        adUnitCode: 'div-gpt-ad-1460505748561-0',
        bidder: 'appnexus',
        bidId: '123'
      });
      const s2sConfig = Object.assign({}, CONFIG, {
        endpoint: 'https://prebidserverurl/openrtb2/auction?querystring=param'
      });
      config.setConfig({ s2sConfig });

      server.respondWith(JSON.stringify(RESPONSE_OPENRTB_NATIVE));
      adapter.callBids(REQUEST, BID_REQUESTS, addBidResponse, done, ajax);
      server.respond();

      sinon.assert.calledOnce(addBidResponse);
      const response = addBidResponse.firstCall.args[1];
      expect(response).to.have.property('statusMessage', 'Bid available');
      expect(response).to.have.property('adm').deep.equal(RESPONSE_OPENRTB_NATIVE.seatbid[0].bid[0].adm);
      expect(response).to.have.property('mediaType', 'native');
      expect(response).to.have.property('bidderCode', 'appnexus');
      expect(response).to.have.property('requestId', '123');
      expect(response).to.have.property('cpm', 10);

      utils.getBidRequest.restore();
    });
  });

  describe('s2sConfig', function () {
    let xhr;
    let requests;
    let logErrorSpy;

    beforeEach(function () {
      xhr = sinon.useFakeXMLHttpRequest();
      requests = [];
      xhr.onCreate = request => requests.push(request);
      logErrorSpy = sinon.spy(utils, 'logError');
      resetSyncedStatus();
    });

    afterEach(function () {
      xhr.restore();
      utils.logError.restore();
    });

    it('should log an error when accountId is missing', function () {
      const options = {
        enabled: true,
        bidders: ['appnexus'],
        timeout: 1000,
        adapter: 'prebidServer',
        endpoint: 'https://prebid.adnxs.com/pbs/v1/openrtb2/auction'
      };

      config.setConfig({ s2sConfig: options });
      sinon.assert.calledOnce(logErrorSpy);
    });

    it('should log an error when bidders is missing', function () {
      const options = {
        accountId: '1',
        enabled: true,
        timeout: 1000,
        adapter: 's2s',
        endpoint: 'https://prebid.adnxs.com/pbs/v1/openrtb2/auction'
      };

      config.setConfig({ s2sConfig: options });
      sinon.assert.calledOnce(logErrorSpy);
    });

    it('should log an error when endpoint is missing', function () {
      const options = {
        accountId: '1',
        bidders: ['appnexus'],
        timeout: 1000,
        enabled: true,
        adapter: 'prebidServer'
      };

      config.setConfig({ s2sConfig: options });
      sinon.assert.calledOnce(logErrorSpy);
    });

    it('should log an error when using an unknown vendor', function () {
      const options = {
        accountId: '1',
        bidders: ['appnexus'],
        defaultVendor: 'mytest'
      };

      config.setConfig({ s2sConfig: options });
      sinon.assert.calledOnce(logErrorSpy);
    });

    it('should configure the s2sConfig object with appnexus vendor defaults unless specified by user', function () {
      const options = {
        accountId: '123',
        bidders: ['appnexus'],
        defaultVendor: 'appnexus',
        timeout: 750
      };

      config.setConfig({ s2sConfig: options });
      sinon.assert.notCalled(logErrorSpy);

      let vendorConfig = config.getConfig('s2sConfig');
      expect(vendorConfig).to.have.property('accountId', '123');
      expect(vendorConfig).to.have.property('adapter', 'prebidServer');
      expect(vendorConfig.bidders).to.deep.equal(['appnexus']);
      expect(vendorConfig.enabled).to.be.true;
      expect(vendorConfig).to.have.property('endpoint', '//prebid.adnxs.com/pbs/v1/openrtb2/auction');
      expect(vendorConfig).to.have.property('syncEndpoint', '//prebid.adnxs.com/pbs/v1/cookie_sync');
      expect(vendorConfig).to.have.property('timeout', 750);
    });

    it('should configure the s2sConfig object with rubicon vendor defaults unless specified by user', function () {
      const options = {
        accountId: 'abc',
        bidders: ['rubicon'],
        defaultVendor: 'rubicon',
        timeout: 750
      };

      config.setConfig({ s2sConfig: options });
      sinon.assert.notCalled(logErrorSpy);

      let vendorConfig = config.getConfig('s2sConfig');
      expect(vendorConfig).to.have.property('accountId', 'abc');
      expect(vendorConfig).to.have.property('adapter', 'prebidServer');
      expect(vendorConfig.bidders).to.deep.equal(['rubicon']);
      expect(vendorConfig.enabled).to.be.true;
      expect(vendorConfig).to.have.property('endpoint', '//prebid-server.rubiconproject.com/openrtb2/auction');
      expect(vendorConfig).to.have.property('syncEndpoint', '//prebid-server.rubiconproject.com/cookie_sync');
      expect(vendorConfig).to.have.property('timeout', 750);
    });

    it('should return proper defaults', function () {
      expect(config.getConfig('s2sConfig')).to.deep.equal({
        'accountId': 'abc',
        'adapter': 'prebidServer',
        'bidders': ['rubicon'],
        'defaultVendor': 'rubicon',
        'enabled': true,
        'endpoint': '//prebid-server.rubiconproject.com/openrtb2/auction',
        'syncEndpoint': '//prebid-server.rubiconproject.com/cookie_sync',
        'timeout': 750
      })
    });

    it('should return default adapterOptions if not set', function () {
      config.setConfig({
        s2sConfig: {
          accountId: 'abc',
          bidders: ['rubicon'],
          defaultVendor: 'rubicon',
          timeout: 750
        }
      });
      expect(config.getConfig('s2sConfig')).to.deep.equal({
        enabled: true,
        timeout: 750,
        adapter: 'prebidServer',
        accountId: 'abc',
        bidders: ['rubicon'],
        defaultVendor: 'rubicon',
        endpoint: '//prebid-server.rubiconproject.com/openrtb2/auction',
        syncEndpoint: '//prebid-server.rubiconproject.com/cookie_sync',
      })
    });

    it('should set adapterOptions', function () {
      config.setConfig({
        s2sConfig: {
          adapterOptions: {
            rubicon: {
              singleRequest: true,
              foo: 'bar'
            }
          }
        }
      });
      expect(config.getConfig('s2sConfig').adapterOptions).to.deep.equal({
        rubicon: {
          singleRequest: true,
          foo: 'bar'
        }
      })
    });

    it('should set syncUrlModifier', function () {
      config.setConfig({
        s2sConfig: {
          syncUrlModifier: {
            appnexus: () => { }
          }
        }
      });
      expect(typeof config.getConfig('s2sConfig').syncUrlModifier.appnexus).to.equal('function')
    });

    it('should set correct bidder names to bidders property when using an alias for that bidder', function () {
      const s2sConfig = utils.deepClone(CONFIG);

      // Add syncEndpoint so that the request goes to the User Sync endpoint
      // Modify the bidders property to include an alias for Rubicon adapter
      s2sConfig.syncEndpoint = 'https://prebid.adnxs.com/pbs/v1/cookie_sync';
      s2sConfig.bidders = ['appnexus', 'rubicon-alias'];

      const request = utils.deepClone(REQUEST);

      // Add another bidder, `rubicon-alias`
      request.ad_units[0].bids.push({
        bidder: 'rubicon-alias',
        params: {
          accoundId: 14062,
          siteId: 70608,
          zoneId: 498816
        }
      });

      // create an alias for the Rubicon Bid Adapter
      adapterManager.aliasBidAdapter('rubicon', 'rubicon-alias');

      config.setConfig({ s2sConfig });

      const bidRequest = utils.deepClone(BID_REQUESTS);
      bidRequest.push({
        'bidderCode': 'rubicon-alias',
        'auctionId': '4146ab2b-9422-4040-9b1c-966fffbfe2d4',
        'bidderRequestId': '4b1a4f9c3e4546',
        'tid': 'd7fa8342-ae22-4ca1-b237-331169350f84',
        'bids': [
          {
            'bidder': 'rubicon-alias',
            'params': {
              'accountId': 14062,
              'siteId': 70608,
              'zoneId': 498816
            },
            'bid_id': '2a9523915411c3',
            'mediaTypes': {
              'banner': {
                'sizes': [
                  [
                    300,
                    250
                  ]
                ]
              }
            },
            'adUnitCode': 'div-gpt-ad-1460505748561-0',
            'transactionId': '78ddc106-b7d8-45d1-bd29-86993098e53d',
            'sizes': [
              [
                300,
                250
              ]
            ],
            'bidId': '2a9523915411c3',
            'bidderRequestId': '4b1a4f9c3e4546',
            'auctionId': '4146ab2b-9422-4040-9b1c-966fffbfe2d4'
          }
        ],
        'auctionStart': 1569234122602,
        'timeout': 1000,
        'src': 's2s'
      });

      adapter.callBids(request, bidRequest, addBidResponse, done, ajax);

      const requestBid = JSON.parse(requests[0].requestBody);
      expect(requestBid.bidders).to.deep.equal(['appnexus', 'rubicon']);
    });
  });
});<|MERGE_RESOLUTION|>--- conflicted
+++ resolved
@@ -605,8 +605,6 @@
       });
     });
 
-<<<<<<< HEAD
-=======
     describe('us_privacy (ccpa) consent data', function () {
       afterEach(function () {
         config.resetConfig();
@@ -710,17 +708,6 @@
       });
     });
 
-    it('sets invalid cacheMarkup value to 0', function () {
-      const s2sConfig = Object.assign({}, CONFIG, {
-        cacheMarkup: 999
-      });
-      config.setConfig({ s2sConfig: s2sConfig });
-      adapter.callBids(REQUEST, BID_REQUESTS, addBidResponse, done, ajax);
-      const requestBid = JSON.parse(requests[0].requestBody);
-      expect(requestBid).to.have.property('cache_markup', 0);
-    });
-
->>>>>>> 77773599
     it('adds digitrust id is present and user is not optout', function () {
       let ortb2Config = utils.deepClone(CONFIG);
       ortb2Config.endpoint = 'https://prebid.adnxs.com/pbs/v1/openrtb2/auction';
