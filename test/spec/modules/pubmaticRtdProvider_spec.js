--- conflicted
+++ resolved
@@ -9,14 +9,9 @@
 import * as pubmaticRtdProvider from '../../../modules/pubmaticRtdProvider.js';
 import {
     registerSubModule, pubmaticSubmodule, getFloorsConfig, fetchData,
-<<<<<<< HEAD
     getCurrentTimeOfDay, getBrowserType, getOs, getDeviceType, getCountry, getUtm, _country,
     _profileConfigs, _floorsData, defaultValueTemplate, withTimeout, configMerged,
     getProfileConfigs, setProfileConfigs, getTargetingData, findWinningBid
-=======
-    getCurrentTimeOfDay, getBrowserType, getOs, getDeviceType, getCountry, getBidder, getUtm, _country,
-    _profileConfigs, _floorsData, defaultValueTemplate, withTimeout, configMerged
->>>>>>> 2464f188
 } from '../../../modules/pubmaticRtdProvider.js';
 import sinon from 'sinon';
 
