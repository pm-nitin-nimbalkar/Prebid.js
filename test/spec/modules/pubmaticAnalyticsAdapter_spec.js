--- conflicted
+++ resolved
@@ -592,7 +592,6 @@
       let request = requests[2]; // logger is executed late, trackers execute first
       expect(request.url).to.equal('https://t.pubmatic.com/wl?v=1&psrc=web');
       let data = getLoggerJsonFromRequest(request.requestBody);
-<<<<<<< HEAD
       // check mandatory fields
       expect(data).to.have.property('sd');
       expect(data).to.have.property('fd');
@@ -624,91 +623,6 @@
 
       expect(data.sd).to.be.an('object');
       expect(Object.keys(data.sd).length).to.equal(2);
-=======
-      expect(data.pubid).to.equal('9999');
-      expect(data.pid).to.equal('1111');
-      expect(data.pdvid).to.equal('20');
-      expect(data.iid).to.equal('25c6d7f5-699a-4bfc-87c9-996f915341fa');
-      expect(data.to).to.equal('3000');
-      expect(data.purl).to.equal('http://www.test.com/page.html');
-      expect(data.orig).to.equal('www.test.com');
-      expect(data.tst).to.equal(1519767016);
-      expect(data.tgid).to.equal(15);
-      expect(data.fmv).to.equal('floorModelTest');
-      expect(data.ft).to.equal(1);
-      expect(data.dm).to.equal(DISPLAY_MANAGER);
-      expect(data.dmv).to.equal('$prebid.version$' || '-1');
-      expect(data.ctr).not.to.be.null;
-      expect(data.s).to.be.an('array');
-      expect(data.s.length).to.equal(2);
-      expect(data.ffs).to.equal(1);
-      expect(data.fsrc).to.equal(2);
-      expect(data.fp).to.equal('pubmatic');
-      expect(data.lip).to.deep.equal(['pubmaticId']);
-      // slot 1
-      expect(data.s[0].sn).to.equal('/19968336/header-bid-tag-0');
-      expect(data.s[0].fskp).to.equal(0);
-      expect(data.s[0].sid).not.to.be.undefined;
-      expect(data.s[0].sz).to.deep.equal(['640x480']);
-      expect(data.s[0].ps).to.be.an('array');
-      expect(data.s[0].au).to.equal('/19968336/header-bid-tag-0');
-      expect(data.s[0].ps.length).to.equal(1);
-      expect(data.s[0].ps[0].pn).to.equal('pubmatic');
-      expect(data.s[0].ps[0].bc).to.equal('pubmatic');
-      expect(data.s[0].ps[0].bidid).to.equal('2ecff0db240757');
-      expect(data.s[0].ps[0].origbidid).to.equal('partnerImpressionID-1');
-      expect(data.s[0].ps[0].db).to.equal(0);
-      expect(data.s[0].ps[0].kgpv).to.equal('/19968336/header-bid-tag-0');
-      expect(data.s[0].ps[0].kgpsv).to.equal('/19968336/header-bid-tag-0');
-      expect(data.s[0].ps[0].psz).to.equal('640x480');
-      expect(data.s[0].ps[0].eg).to.equal(1.23);
-      expect(data.s[0].ps[0].en).to.equal(1.23);
-      expect(data.s[0].ps[0].di).to.equal('-1');
-      expect(data.s[0].ps[0].dc).to.equal('');
-      expect(data.s[0].ps[0].l1).to.equal(944);
-      expect(data.s[0].ps[0].ol1).to.equal(3214);
-      expect(data.s[0].ps[0].l2).to.equal(0);
-      expect(data.s[0].ps[0].ss).to.equal(1);
-      expect(data.s[0].ps[0].t).to.equal(0);
-      expect(data.s[0].ps[0].wb).to.equal(1);
-      expect(data.s[0].ps[0].af).to.equal('video');
-      expect(data.s[0].ps[0].ocpm).to.equal(1.23);
-      expect(data.s[0].ps[0].ocry).to.equal('USD');
-      expect(data.s[0].ps[0].frv).to.equal(1.1);
-      expect(data.s[0].ps[0].pb).to.equal(1.2);
-      // slot 2
-      expect(data.s[1].sn).to.equal('/19968336/header-bid-tag-1');
-      expect(data.s[1].fskp).to.equal(0);
-      expect(data.s[1].sid).not.to.be.undefined;
-      expect(data.s[1].sz).to.deep.equal(['1000x300', '970x250', '728x90']);
-      expect(data.s[1].ps).to.be.an('array');
-      expect(data.s[1].ps.length).to.equal(1);
-      expect(data.s[1].ps[0].pn).to.equal('pubmatic');
-      expect(data.s[0].ps[0].bc).to.equal('pubmatic');
-      expect(data.s[1].ps[0].bidid).to.equal('3bd4ebb1c900e2');
-      expect(data.s[1].ps[0].origbidid).to.equal('partnerImpressionID-2');
-      expect(data.s[1].ps[0].db).to.equal(0);
-      expect(data.s[1].ps[0].kgpv).to.equal('this-is-a-kgpv');
-      expect(data.s[1].ps[0].kgpsv).to.equal('this-is-a-kgpv');
-      expect(data.s[1].ps[0].psz).to.equal('728x90');
-      expect(data.s[1].ps[0].eg).to.equal(1.52);
-      expect(data.s[1].ps[0].en).to.equal(1.52);
-      expect(data.s[1].ps[0].di).to.equal('the-deal-id');
-      expect(data.s[1].ps[0].dc).to.equal('PMP');
-      expect(data.s[1].ps[0].mi).to.equal('matched-impression');
-      expect(data.s[1].ps[0].adv).to.equal('example.com');
-      expect(data.s[0].ps[0].l1).to.equal(944);
-      expect(data.s[0].ps[0].ol1).to.equal(3214);
-      expect(data.s[1].ps[0].l2).to.equal(0);
-      expect(data.s[1].ps[0].ss).to.equal(1);
-      expect(data.s[1].ps[0].t).to.equal(0);
-      expect(data.s[1].ps[0].wb).to.equal(1);
-      expect(data.s[1].ps[0].af).to.equal('banner');
-      expect(data.s[1].ps[0].ocpm).to.equal(1.52);
-      expect(data.s[1].ps[0].ocry).to.equal('USD');
-      expect(data.s[1].ps[0].frv).to.equal(1.1);
-      expect(data.s[1].ps[0].pb).to.equal(1.50);
->>>>>>> 180a6a3a
 
       // tracker slot1
       let firstTracker = requests[0].url;
