--- conflicted
+++ resolved
@@ -24,7 +24,7 @@
 var jsEscape = require('gulp-js-escape');
 const path = require('path');
 const execa = require('execa');
-const {minify} = require('terser');
+const { minify } = require('terser');
 const Vinyl = require('vinyl');
 const wrap = require('gulp-wrap');
 const rename = require('gulp-rename');
@@ -136,7 +136,6 @@
 
 viewReview.displayName = 'view-review';
 
-<<<<<<< HEAD
 function transpile() {
   var externalModules = helpers.getArgModules();
   const analyticsSources = helpers.getAnalyticsSources();
@@ -156,21 +155,6 @@
     .pipe(gulp.dest(file => file.base));
 }
 
-function makeDevpackPkg() {
-  var cloned = _.cloneDeep(webpackConfig);
-  Object.assign(cloned, {
-    devtool: 'source-map',
-    mode: 'development'
-  })
-
-  const babelConfig = require('./babelConfig.js')({disableFeatures: helpers.getDisabledFeatures(), prebidDistUrlBase: argv.distUrlBase || '/build/dev/'});
-
-  // update babel config to set local dist url
-  cloned.module.rules
-    .flatMap((rule) => rule.use)
-    .filter((use) => use.loader === 'babel-loader')
-    .forEach((use) => use.options = Object.assign({}, use.options, babelConfig));
-=======
 function makeVerbose(config = webpackConfig) {
   return _.merge({}, config, {
     optimization: {
@@ -189,7 +173,6 @@
     }
   });
 }
->>>>>>> 02e1581e
 
 function prebidSource(webpackCfg) {
   var externalModules = helpers.getArgModules();
@@ -204,14 +187,14 @@
 }
 
 function makeDevpackPkg(config = webpackConfig) {
-  return function() {
+  return function () {
     var cloned = _.cloneDeep(config);
     Object.assign(cloned, {
       devtool: 'source-map',
       mode: 'development'
     })
 
-    const babelConfig = require('./babelConfig.js')({disableFeatures: helpers.getDisabledFeatures(), prebidDistUrlBase: argv.distUrlBase || '/build/dev/'});
+    const babelConfig = require('./babelConfig.js')({ disableFeatures: helpers.getDisabledFeatures(), prebidDistUrlBase: argv.distUrlBase || '/build/dev/' });
 
     // update babel config to set local dist url
     cloned.module.rules
@@ -232,29 +215,17 @@
   }
 
   return function buildBundle() {
-<<<<<<< HEAD
-    var externalModules = helpers.getArgModules();
-
-    const analyticsSources = helpers.getAnalyticsSources();
-    const moduleSources = helpers.getModulePaths(externalModules);
-
-    return gulp.src([].concat(moduleSources, analyticsSources, 'src/prebid.js'))
-      .pipe(tsProject()).js
-      .pipe(helpers.nameModules(externalModules))
-      .pipe(webpackStream(cloned, webpack))
-=======
     return prebidSource(cloned)
->>>>>>> 02e1581e
       .pipe(gulp.dest('build/dist'));
   }
 }
 
 function buildCreative(mode = 'production') {
-  const opts = {mode};
+  const opts = { mode };
   if (mode === 'development') {
     opts.devtool = 'inline-source-map'
   }
-  return function() {
+  return function () {
     return gulp.src(['**/*'])
       .pipe(webpackStream(Object.assign(require('./webpack.creative.js'), opts)))
       .pipe(gulp.dest('build/creative'))
@@ -326,7 +297,7 @@
       modules: getModulesListToAddInBanner(modules),
       enable: !argv.manualEnable
     });
-    (dev ? Promise.resolve(tpl) : minify(tpl, {format: {comments: true}}).then((res) => res.code))
+    (dev ? Promise.resolve(tpl) : minify(tpl, { format: { comments: true } }).then((res) => res.code))
       .then((tpl) => {
         // wrap source placeholder in an IIFE to make it an expression (so that it works with minify output)
         const parts = tpl.replace(placeholder, `(function(){$$${placeholder}$$})()`).split(placeholder);
@@ -335,7 +306,7 @@
         }
         const [header, footer] = parts;
         wrapped.push(memoryVinyl('prebid-header.js', header));
-        stream.pipe(wrapped, {end: false});
+        stream.pipe(wrapped, { end: false });
         stream.on('end', () => {
           wrapped.push(memoryVinyl('prebid-footer.js', footer));
           wrapped.push(null);
@@ -439,7 +410,7 @@
   }
 }
 
-function runWebdriver({file}) {
+function runWebdriver({ file }) {
   process.env.TEST_SERVER_HOST = argv.host || 'localhost';
 
   let local = argv.local || false;
@@ -466,7 +437,7 @@
 function runKarma(options, done) {
   // the karma server appears to leak memory; starting it multiple times in a row will run out of heap
   // here we run it in a separate process to bypass the problem
-  options = Object.assign({browsers: helpers.parseBrowserArgs(argv)}, options)
+  options = Object.assign({ browsers: helpers.parseBrowserArgs(argv) }, options)
   const child = fork('./karmaRunner.js', null, {
     env: Object.assign({}, options.env, process.env)
   });
@@ -567,8 +538,8 @@
   }
 }
 
-const watch = watchTaskMaker({alsoWatch: ['test/**/*.js'], task: () => gulp.series(clean, gulp.parallel(lint, 'build-bundle-dev', test))});
-const watchFast = watchTaskMaker({livereload: false, task: () => gulp.series('build-bundle-dev')});
+const watch = watchTaskMaker({ alsoWatch: ['test/**/*.js'], task: () => gulp.series(clean, gulp.parallel(lint, 'build-bundle-dev', test)) });
+const watchFast = watchTaskMaker({ livereload: false, task: () => gulp.series('build-bundle-dev') });
 
 // support tasks
 gulp.task(lint);
@@ -581,13 +552,8 @@
 gulp.task('build-creative-dev', gulp.series(buildCreative(argv.creativeDev ? 'development' : 'production'), updateCreativeRenderers));
 gulp.task('build-creative-prod', gulp.series(buildCreative(), updateCreativeRenderers));
 
-<<<<<<< HEAD
-gulp.task('build-bundle-dev', gulp.series(transpile, 'build-creative-dev', makeDevpackPkg, gulpBundle.bind(null, true)));
-gulp.task('build-bundle-prod', gulp.series(transpile, 'build-creative-prod', makeWebpackPkg(), gulpBundle.bind(null, false)));
-=======
-gulp.task('build-bundle-dev', gulp.series('build-creative-dev', makeDevpackPkg(standaloneDebuggingConfig), makeDevpackPkg(), gulpBundle.bind(null, true)));
-gulp.task('build-bundle-prod', gulp.series('build-creative-prod', makeWebpackPkg(standaloneDebuggingConfig), makeWebpackPkg(), gulpBundle.bind(null, false)));
->>>>>>> 02e1581e
+gulp.task('build-bundle-dev', gulp.series(transpile, 'build-creative-dev', makeDevpackPkg(standaloneDebuggingConfig), makeDevpackPkg(), gulpBundle.bind(null, true)));
+gulp.task('build-bundle-prod', gulp.series(transpile, 'build-creative-prod', makeWebpackPkg(standaloneDebuggingConfig), makeWebpackPkg(), gulpBundle.bind(null, false)));
 // build-bundle-verbose - prod bundle except names and comments are preserved. Use this to see the effects
 // of dead code elimination.
 gulp.task('build-bundle-verbose', gulp.series('build-creative-dev', makeWebpackPkg(makeVerbose(standaloneDebuggingConfig)), makeWebpackPkg(makeVerbose()), gulpBundle.bind(null, true)));
@@ -595,7 +561,7 @@
 // public tasks (dependencies are needed for each task since they can be ran on their own)
 gulp.task('transpile', gulp.series(transpile));
 gulp.task('test-only', test);
-gulp.task('test-all-features-disabled', testTaskMaker({disableFeatures: require('./features.json'), oneBrowser: 'chrome', watch: false}));
+gulp.task('test-all-features-disabled', testTaskMaker({ disableFeatures: require('./features.json'), oneBrowser: 'chrome', watch: false }));
 gulp.task('test', gulp.series(clean, transpile, lint, 'test-all-features-disabled', 'test-only'));
 
 gulp.task('test-coverage', gulp.series(clean, testCoverage));
@@ -609,13 +575,13 @@
 gulp.task('serve', gulp.series(clean, transpile, lint, gulp.parallel('build-bundle-dev', watch, test)));
 gulp.task('serve-fast', gulp.series(clean, gulp.parallel('build-bundle-dev', watchFast)));
 gulp.task('serve-prod', gulp.series(clean, gulp.parallel('build-bundle-prod', startLocalServer)));
-gulp.task('serve-and-test', gulp.series(clean, gulp.parallel('build-bundle-dev', watchFast, testTaskMaker({watch: true}))));
+gulp.task('serve-and-test', gulp.series(clean, gulp.parallel('build-bundle-dev', watchFast, testTaskMaker({ watch: true }))));
 gulp.task('serve-e2e', gulp.series(clean, 'build-bundle-prod', gulp.parallel(() => startIntegServer(), startLocalServer)));
 gulp.task('serve-e2e-dev', gulp.series(clean, 'build-bundle-dev', gulp.parallel(() => startIntegServer(true), startLocalServer)));
 
 gulp.task('default', gulp.series(clean, 'build-bundle-prod'));
 
-gulp.task('e2e-test-only', gulp.series(requireNodeVersion(16), () => runWebdriver({file: argv.file})));
+gulp.task('e2e-test-only', gulp.series(requireNodeVersion(16), () => runWebdriver({ file: argv.file })));
 gulp.task('e2e-test', gulp.series(requireNodeVersion(16), clean, 'build-bundle-prod', e2eTestTaskMaker()));
 
 // other tasks
